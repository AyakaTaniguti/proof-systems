<<<<<<< HEAD
=======
#![allow(clippy::all)]

pub mod asm;
>>>>>>> 87270ba4
pub mod constants;
pub mod constraint_system;<|MERGE_RESOLUTION|>--- conflicted
+++ resolved
@@ -1,8 +1,3 @@
-<<<<<<< HEAD
-=======
-#![allow(clippy::all)]
-
 pub mod asm;
->>>>>>> 87270ba4
 pub mod constants;
 pub mod constraint_system;