//! This module implements the verifier index as [VerifierIndex].
//! You can derive this struct from the [ProverIndex] struct.

use crate::{
    alphas::Alphas,
    circuits::{
        expr::{Linearization, PolishToken},
        lookup::{index::LookupSelectors, lookups::LookupsUsed},
        polynomials::permutation::{zk_polynomial, zk_w3},
        wires::*,
    },
    curve::KimchiCurve,
    error::VerifierIndexError,
    prover_index::ProverIndex,
};
use ark_ff::PrimeField;
use ark_poly::{univariate::DensePolynomial, Radix2EvaluationDomain as D};
use array_init::array_init;
use commitment_dlog::{
    commitment::{CommitmentCurve, PolyComm},
    srs::SRS,
};
use once_cell::sync::OnceCell;
use serde::{de::DeserializeOwned, Deserialize, Serialize};
use serde_with::serde_as;
use std::{
    fs::{File, OpenOptions},
    io::{BufReader, BufWriter, Seek, SeekFrom::Start},
    path::Path,
    sync::Arc,
};

//~spec:startcode
#[serde_as]
#[derive(Serialize, Deserialize)]
pub struct LookupVerifierIndex<G: CommitmentCurve> {
    pub lookup_used: LookupsUsed,
    #[serde(bound = "PolyComm<G>: Serialize + DeserializeOwned")]
    pub lookup_table: Vec<PolyComm<G>>,
    #[serde(bound = "PolyComm<G>: Serialize + DeserializeOwned")]
    pub lookup_selectors: LookupSelectors<PolyComm<G>>,

    /// Table IDs for the lookup values.
    /// This may be `None` if all lookups originate from table 0.
    #[serde(bound = "PolyComm<G>: Serialize + DeserializeOwned")]
    pub table_ids: Option<PolyComm<G>>,

    /// The maximum joint size of any joint lookup in a constraint in `kinds`. This can be computed from `kinds`.
    pub max_joint_size: u32,

    /// An optional selector polynomial for runtime tables
    #[serde(bound = "PolyComm<G>: Serialize + DeserializeOwned")]
    pub runtime_tables_selector: Option<PolyComm<G>>,
}

#[serde_as]
#[derive(Serialize, Deserialize)]
pub struct VerifierIndex<G: KimchiCurve> {
    /// evaluation domain
    #[serde_as(as = "o1_utils::serialization::SerdeAs")]
    pub domain: D<G::ScalarField>,
    /// maximal size of polynomial section
    pub max_poly_size: usize,
    /// maximal size of the quotient polynomial according to the supported constraints
    pub max_quot_size: usize,
    /// polynomial commitment keys
    #[serde(skip)]
    pub srs: OnceCell<Arc<SRS<G>>>,
    /// number of public inputs
    pub public: usize,
    /// number of previous evaluation challenges, for recursive proving
    pub prev_challenges: usize,

    // index polynomial commitments
    /// permutation commitment array
    #[serde(bound = "PolyComm<G>: Serialize + DeserializeOwned")]
    pub sigma_comm: [PolyComm<G>; PERMUTS],
    /// coefficient commitment array
    #[serde(bound = "PolyComm<G>: Serialize + DeserializeOwned")]
    pub coefficients_comm: [PolyComm<G>; COLUMNS],
    /// coefficient commitment array
    #[serde(bound = "PolyComm<G>: Serialize + DeserializeOwned")]
    pub generic_comm: PolyComm<G>,

    // poseidon polynomial commitments
    /// poseidon constraint selector polynomial commitment
    #[serde(bound = "PolyComm<G>: Serialize + DeserializeOwned")]
    pub psm_comm: PolyComm<G>,

    // ECC arithmetic polynomial commitments
    /// EC addition selector polynomial commitment
    #[serde(bound = "PolyComm<G>: Serialize + DeserializeOwned")]
    pub complete_add_comm: PolyComm<G>,
    /// EC variable base scalar multiplication selector polynomial commitment
    #[serde(bound = "PolyComm<G>: Serialize + DeserializeOwned")]
    pub mul_comm: PolyComm<G>,
    /// endoscalar multiplication selector polynomial commitment
    #[serde(bound = "PolyComm<G>: Serialize + DeserializeOwned")]
    pub emul_comm: PolyComm<G>,
    /// endoscalar multiplication scalar computation selector polynomial commitment
    #[serde(bound = "PolyComm<G>: Serialize + DeserializeOwned")]
    pub endomul_scalar_comm: PolyComm<G>,

    /// Chacha polynomial commitments
    #[serde(bound = "PolyComm<G>: Serialize + DeserializeOwned")]
    pub chacha_comm: Option<[PolyComm<G>; 4]>,

    // Range check gates polynomial commitments
    #[serde(bound = "Vec<PolyComm<G>>: Serialize + DeserializeOwned")]
    pub range_check_comm: Vec<PolyComm<G>>,

    // Foreign field addition gates polynomial commitments
    #[serde(bound = "Option<PolyComm<G>>: Serialize + DeserializeOwned")]
    pub foreign_field_add_comm: Option<PolyComm<G>>,

    /// wire coordinate shifts
    #[serde_as(as = "[o1_utils::serialization::SerdeAs; PERMUTS]")]
    pub shift: [G::ScalarField; PERMUTS],
    /// zero-knowledge polynomial
    #[serde(skip)]
    pub zkpm: OnceCell<DensePolynomial<G::ScalarField>>,
    // TODO(mimoo): isn't this redundant with domain.d1.group_gen ?
    /// domain offset for zero-knowledge
    #[serde(skip)]
    pub w: OnceCell<G::ScalarField>,
    /// endoscalar coefficient
    #[serde(skip)]
    pub endo: G::ScalarField,

    #[serde(bound = "PolyComm<G>: Serialize + DeserializeOwned")]
    pub lookup_index: Option<LookupVerifierIndex<G>>,

    #[serde(skip)]
    pub linearization: Linearization<Vec<PolishToken<G::ScalarField>>>,
    /// The mapping between powers of alpha and constraints
    #[serde(skip)]
    pub powers_of_alpha: Alphas<G::ScalarField>,
<<<<<<< HEAD

    // random oracle argument parameters
    #[serde(skip)]
    pub fr_sponge_params: ArithmeticSpongeParams<G::ScalarField>,
    #[serde(skip)]
    pub fq_sponge_params: ArithmeticSpongeParams<G::BaseField>,

    // Foreign field modulus
    #[serde(skip)]
    pub foreign_field_modulus: Vec<G::ScalarField>,
=======
>>>>>>> 041f48f6
}
//~spec:endcode

impl<G: KimchiCurve> ProverIndex<G> {
    /// Produces the [VerifierIndex] from the prover's [ProverIndex].
    pub fn verifier_index(&self) -> VerifierIndex<G> {
        let domain = self.cs.domain.d1;

        let lookup_index = {
            self.cs
                .lookup_constraint_system
                .as_ref()
                .map(|cs| LookupVerifierIndex {
                    lookup_used: cs.configuration.lookup_used,
                    lookup_selectors: cs
                        .lookup_selectors
                        .as_ref()
                        .map(|e| self.srs.commit_evaluations_non_hiding(domain, e, None)),
                    lookup_table: cs
                        .lookup_table8
                        .iter()
                        .map(|e| self.srs.commit_evaluations_non_hiding(domain, e, None))
                        .collect(),
                    table_ids: cs.table_ids8.as_ref().map(|table_ids8| {
                        self.srs
                            .commit_evaluations_non_hiding(domain, table_ids8, None)
                    }),
                    max_joint_size: cs.configuration.lookup_info.max_joint_size,
                    runtime_tables_selector: cs
                        .runtime_selector
                        .as_ref()
                        .map(|e| self.srs.commit_evaluations_non_hiding(domain, e, None)),
                })
        };

        // TODO: Switch to commit_evaluations for all index polys
        VerifierIndex {
            domain,
            max_poly_size: self.max_poly_size,
            max_quot_size: self.max_quot_size,
            powers_of_alpha: self.powers_of_alpha.clone(),
            public: self.cs.public,
            prev_challenges: self.cs.prev_challenges,
            srs: {
                let cell = OnceCell::new();
                cell.set(Arc::clone(&self.srs)).unwrap();
                cell
            },

            sigma_comm: array_init(|i| self.srs.commit_non_hiding(&self.cs.sigmam[i], None)),
            coefficients_comm: array_init(|i| {
                self.srs
                    .commit_evaluations_non_hiding(domain, &self.cs.coefficients8[i], None)
            }),
            generic_comm: self.srs.commit_non_hiding(&self.cs.genericm, None),

            psm_comm: self.srs.commit_non_hiding(&self.cs.psm, None),

            complete_add_comm: self.srs.commit_evaluations_non_hiding(
                domain,
                &self.cs.complete_addl4,
                None,
            ),
            mul_comm: self
                .srs
                .commit_evaluations_non_hiding(domain, &self.cs.mull8, None),
            emul_comm: self
                .srs
                .commit_evaluations_non_hiding(domain, &self.cs.emull, None),

            endomul_scalar_comm: self.srs.commit_evaluations_non_hiding(
                domain,
                &self.cs.endomul_scalar8,
                None,
            ),

            chacha_comm: self.cs.chacha8.as_ref().map(|c| {
                array_init(|i| self.srs.commit_evaluations_non_hiding(domain, &c[i], None))
            }),

            range_check_comm: self
                .cs
                .range_check_selector_polys
                .iter()
                .map(|poly| {
                    self.srs
                        .commit_evaluations_non_hiding(domain, &poly.eval8, None)
                })
                .collect(),

            foreign_field_add_comm: self
                .cs
                .foreign_field_add_selector_poly
                .as_ref()
                .map(|poly| {
                    self.srs
                        .commit_evaluations_non_hiding(domain, &poly.eval8, None)
                }),

            shift: self.cs.shift,
            zkpm: {
                let cell = OnceCell::new();
                cell.set(self.cs.precomputations().zkpm.clone()).unwrap();
                cell
            },
            w: {
                let cell = OnceCell::new();
                cell.set(zk_w3(self.cs.domain.d1)).unwrap();
                cell
            },
            endo: self.cs.endo,
            lookup_index,
            linearization: self.linearization.clone(),
<<<<<<< HEAD
            fr_sponge_params: self.cs.fr_sponge_params.clone(),
            fq_sponge_params: self.fq_sponge_params.clone(),
            foreign_field_modulus: self.cs.foreign_field_modulus.clone(),
=======
>>>>>>> 041f48f6
        }
    }
}

impl<G: KimchiCurve> VerifierIndex<G> {
    /// Gets srs from [VerifierIndex] lazily
    pub fn srs(&self) -> &Arc<SRS<G>>
    where
        G::BaseField: PrimeField,
    {
        self.srs.get_or_init(|| {
            let mut srs = SRS::<G>::create(self.max_poly_size);
            srs.add_lagrange_basis(self.domain);
            Arc::new(srs)
        })
    }

    /// Gets zkpm from [VerifierIndex] lazily
    pub fn zkpm(&self) -> &DensePolynomial<G::ScalarField> {
        self.zkpm.get_or_init(|| zk_polynomial(self.domain))
    }

    /// Gets w from [VerifierIndex] lazily
    pub fn w(&self) -> &G::ScalarField {
        self.w.get_or_init(|| zk_w3(self.domain))
    }

    /// Deserializes a [VerifierIndex] from a file, given a pointer to an SRS and an optional offset in the file.
    pub fn from_file(
        srs: Option<Arc<SRS<G>>>,
        path: &Path,
        offset: Option<u64>,
        // TODO: we shouldn't have to pass these
        endo: G::ScalarField,
    ) -> Result<Self, String> {
        // open file
        let file = File::open(path).map_err(|e| e.to_string())?;

        // offset
        let mut reader = BufReader::new(file);
        if let Some(offset) = offset {
            reader.seek(Start(offset)).map_err(|e| e.to_string())?;
        }

        // deserialize
        let mut verifier_index = Self::deserialize(&mut rmp_serde::Deserializer::new(reader))
            .map_err(|e| e.to_string())?;

        // fill in the rest
        if srs.is_some() {
            verifier_index
                .srs
                .set(srs.unwrap())
                .map_err(|_| VerifierIndexError::SRSHasBeenSet.to_string())?;
        };

        verifier_index.endo = endo;

        Ok(verifier_index)
    }

    /// Writes a [VerifierIndex] to a file, potentially appending it to the already-existing content (if append is set to true)
    // TODO: append should be a bool, not an option
    pub fn to_file(&self, path: &Path, append: Option<bool>) -> Result<(), String> {
        let append = append.unwrap_or(true);
        let file = OpenOptions::new()
            .append(append)
            .open(path)
            .map_err(|e| e.to_string())?;

        let writer = BufWriter::new(file);

        self.serialize(&mut rmp_serde::Serializer::new(writer))
            .map_err(|e| e.to_string())
    }
}<|MERGE_RESOLUTION|>--- conflicted
+++ resolved
@@ -135,19 +135,10 @@
     /// The mapping between powers of alpha and constraints
     #[serde(skip)]
     pub powers_of_alpha: Alphas<G::ScalarField>,
-<<<<<<< HEAD
-
-    // random oracle argument parameters
-    #[serde(skip)]
-    pub fr_sponge_params: ArithmeticSpongeParams<G::ScalarField>,
-    #[serde(skip)]
-    pub fq_sponge_params: ArithmeticSpongeParams<G::BaseField>,
 
     // Foreign field modulus
     #[serde(skip)]
     pub foreign_field_modulus: Vec<G::ScalarField>,
-=======
->>>>>>> 041f48f6
 }
 //~spec:endcode
 
@@ -261,12 +252,7 @@
             endo: self.cs.endo,
             lookup_index,
             linearization: self.linearization.clone(),
-<<<<<<< HEAD
-            fr_sponge_params: self.cs.fr_sponge_params.clone(),
-            fq_sponge_params: self.fq_sponge_params.clone(),
             foreign_field_modulus: self.cs.foreign_field_modulus.clone(),
-=======
->>>>>>> 041f48f6
         }
     }
 }
