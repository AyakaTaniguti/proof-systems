--- conflicted
+++ resolved
@@ -9,18 +9,12 @@
     tests::framework::TestFramework,
 };
 use ark_ff::Zero;
-<<<<<<< HEAD
 use mina_curves::pasta::{Fp, Vesta, VestaParameters};
 use o1_utils::math;
 use oracle::{
     constants::{PlonkSpongeConstantsKimchi, SpongeConstants},
     sponge::{DefaultFqSponge, DefaultFrSponge},
 };
-=======
-use mina_curves::pasta::{Fp, Vesta};
-use mina_poseidon::constants::{PlonkSpongeConstantsKimchi, SpongeConstants};
-use o1_utils::math;
->>>>>>> 93f986a1
 use std::array;
 
 // aliases
