--- conflicted
+++ resolved
@@ -26,31 +26,6 @@
     89, 29, 13, 250, 215, 172, 130, 24, 164, 162,
 ];
 
-<<<<<<< HEAD
-// Returns the all ones BigUint of bits length
-pub(crate) fn all_ones(bits: usize) -> PallasField {
-    PallasField::from(2u128).pow(&[bits as u64]) - PallasField::one()
-}
-
-pub(crate) fn initialize(
-    input: Option<PallasField>,
-    bits: Option<usize>,
-    rng: &mut StdRng,
-) -> PallasField {
-    if let Some(inp) = input {
-        inp
-    } else {
-        assert!(bits.is_some());
-        let bits = bits.unwrap();
-        PallasField::from_biguint(
-            &rng.gen_biguint_range(&BigUint::from(0u8), &BigUint::from(2u8).pow(bits as u32)),
-        )
-        .unwrap()
-    }
-}
-
-=======
->>>>>>> ff1c383e
 fn create_test_constraint_system_xor(bits: usize) -> ConstraintSystem<Fp> {
     let (mut next_row, mut gates) = CircuitGate::<Fp>::create_xor_gadget(0, bits);
 
