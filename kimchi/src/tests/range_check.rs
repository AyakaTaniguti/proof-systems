use crate::{
    circuits::{
        constraints::ConstraintSystem,
        gate::{CircuitGate, CircuitGateError, GateType},
        polynomial::COLUMNS,
        polynomials::{
            generic::GenericGateSpec,
            range_check::{self},
        },
        wires::Wire,
    },
    proof::ProverProof,
    prover_index::testing::new_index_for_test_with_lookups,
};

use ark_ec::AffineCurve;
use ark_ff::{Field, One, Zero};
use ark_poly::EvaluationDomain;
use mina_curves::pasta::{Fp, Pallas, Vesta, VestaParameters};
use o1_utils::FieldHelpers;

use std::array;
use std::sync::Arc;

use crate::{prover_index::ProverIndex, verifier::verify};
use commitment_dlog::{
    commitment::CommitmentCurve,
    srs::{endos, SRS},
};
use groupmap::GroupMap;
use mina_poseidon::{
    constants::PlonkSpongeConstantsKimchi,
    sponge::{DefaultFqSponge, DefaultFrSponge},
};

type BaseSponge = DefaultFqSponge<VestaParameters, PlonkSpongeConstantsKimchi>;
type ScalarSponge = DefaultFrSponge<Fp, PlonkSpongeConstantsKimchi>;

type PallasField = <Pallas as AffineCurve>::BaseField;

fn create_test_prover_index(public_size: usize) -> ProverIndex<Vesta> {
    let (mut next_row, mut gates) = CircuitGate::<Fp>::create_multi_range_check(0);

    // Temporary workaround for lookup-table/domain-size issue
    for _ in 0..(1 << 13) {
        gates.push(CircuitGate::zero(Wire::for_row(next_row)));
        next_row += 1;
    }

    new_index_for_test_with_lookups(
        gates,
        public_size,
        0,
        vec![range_check::gadget::lookup_table()],
        None,
        None,
    )
}

#[test]
fn verify_range_check0_zero_valid_witness() {
    let index = create_test_prover_index(0);
    let witness: [Vec<PallasField>; COLUMNS] = array::from_fn(|_| vec![PallasField::from(0); 4]);

    // gates[0] is RangeCheck0
    assert_eq!(
        index.cs.gates[0].verify_range_check::<Vesta>(0, &witness, &index),
        Ok(())
    );

    // Generic witness verification test
    assert_eq!(
        index.cs.gates[0].verify_witness::<Vesta>(
            0,
            &witness,
            &index.cs,
            &witness[0][0..index.cs.public]
        ),
        Ok(())
    );

    // gates[1] is RangeCheck0
    assert_eq!(
        index.cs.gates[1].verify_range_check::<Vesta>(1, &witness, &index),
        Ok(())
    );

    // Generic witness verification test
    assert_eq!(
        index.cs.gates[1].verify_witness::<Vesta>(
            1,
            &witness,
            &index.cs,
            &witness[0][0..index.cs.public]
        ),
        Ok(())
    );
}

#[test]
fn verify_range_check0_one_invalid_witness() {
    let index = create_test_prover_index(0);
    let witness: [Vec<PallasField>; COLUMNS] = array::from_fn(|_| vec![PallasField::from(1); 4]);

    // gates[0] is RangeCheck0
    assert_eq!(
        index.cs.gates[0].verify_range_check::<Vesta>(0, &witness, &index),
        Err(CircuitGateError::InvalidConstraint(GateType::RangeCheck0))
    );

    // Generic witness verification test
    assert_eq!(
<<<<<<< HEAD
        cs.gates[0].verify_witness::<Vesta>(0, &witness, &cs, &witness[0][0..cs.public]),
        Err(CircuitGateError::Constraint(GateType::RangeCheck0, 9))
=======
        index.cs.gates[0].verify_witness::<Vesta>(
            0,
            &witness,
            &index.cs,
            &witness[0][0..index.cs.public]
        ),
        Err(CircuitGateError::Constraint(GateType::RangeCheck0, 8))
>>>>>>> 2de16de4
    );

    // gates[1] is RangeCheck0
    assert_eq!(
        index.cs.gates[1].verify_range_check::<Vesta>(1, &witness, &index),
        Err(CircuitGateError::InvalidConstraint(GateType::RangeCheck0))
    );

    // Generic witness verification test
    assert_eq!(
<<<<<<< HEAD
        cs.gates[1].verify_witness::<Vesta>(1, &witness, &cs, &witness[0][0..cs.public]),
        Err(CircuitGateError::Constraint(GateType::RangeCheck0, 9))
=======
        index.cs.gates[1].verify_witness::<Vesta>(
            1,
            &witness,
            &index.cs,
            &witness[0][0..index.cs.public]
        ),
        Err(CircuitGateError::Constraint(GateType::RangeCheck0, 8))
>>>>>>> 2de16de4
    );
}

#[test]
fn verify_range_check0_valid_witness() {
    let index = create_test_prover_index(0);

    let witness = range_check::witness::create_multi::<PallasField>(
        PallasField::from_hex("115655443433221211ffef000000000000000000000000000000000000000000")
            .unwrap(),
        PallasField::from_hex("eeddcdccbbabaa99898877000000000000000000000000000000000000000000")
            .unwrap(),
        PallasField::from_hex("7766565544343322121100000000000000000000000000000000000000000000")
            .unwrap(),
    );

    // gates[0] is RangeCheck0
    assert_eq!(
        index.cs.gates[0].verify_range_check::<Vesta>(0, &witness, &index),
        Ok(())
    );

    // Generic witness verification test
    assert_eq!(
        index.cs.gates[0].verify_witness::<Vesta>(
            0,
            &witness,
            &index.cs,
            &witness[0][0..index.cs.public]
        ),
        Ok(())
    );

    // gates[1] is RangeCheck0
    assert_eq!(
        index.cs.gates[1].verify_range_check::<Vesta>(1, &witness, &index),
        Ok(())
    );

    // Generic witness verification test
    assert_eq!(
        index.cs.gates[1].verify_witness::<Vesta>(
            1,
            &witness,
            &index.cs,
            &witness[0][0..index.cs.public]
        ),
        Ok(())
    );

    let witness = range_check::witness::create_multi::<PallasField>(
        PallasField::from_hex("23d406ac800d1af73040dd000000000000000000000000000000000000000000")
            .unwrap(),
        PallasField::from_hex("a8fe8555371eb021469863000000000000000000000000000000000000000000")
            .unwrap(),
        PallasField::from_hex("3edff808d8f533be9af500000000000000000000000000000000000000000000")
            .unwrap(),
    );

    // gates[0] is RangeCheck0
    assert_eq!(
        index.cs.gates[0].verify_range_check::<Vesta>(0, &witness, &index),
        Ok(())
    );

    // Generic witness verification test
    assert_eq!(
        index.cs.gates[0].verify_witness::<Vesta>(
            0,
            &witness,
            &index.cs,
            &witness[0][0..index.cs.public]
        ),
        Ok(())
    );

    // gates[1] is RangeCheck0
    assert_eq!(
        index.cs.gates[1].verify_range_check::<Vesta>(1, &witness, &index),
        Ok(())
    );

    // Generic witness verification test
    assert_eq!(
        index.cs.gates[1].verify_witness::<Vesta>(
            1,
            &witness,
            &index.cs,
            &witness[0][0..index.cs.public]
        ),
        Ok(())
    );
}

#[test]
fn verify_range_check0_invalid_witness() {
    let index = create_test_prover_index(0);

    let mut witness = range_check::witness::create_multi::<PallasField>(
        PallasField::from_hex("22f6b4e7ecb4488433ade7000000000000000000000000000000000000000000")
            .unwrap(),
        PallasField::from_hex("e20e9d80333f2fba463ffd000000000000000000000000000000000000000000")
            .unwrap(),
        PallasField::from_hex("25d28bfd6cdff91ca9bc00000000000000000000000000000000000000000000")
            .unwrap(),
    );

    // Invalidate witness copy constraint
    witness[1][0] += PallasField::one();

    // gates[0] is RangeCheck0
    assert_eq!(
        index.cs.gates[0].verify_range_check::<Vesta>(0, &witness, &index),
        Err(CircuitGateError::InvalidCopyConstraint(
            GateType::RangeCheck0
        ))
    );

    // Invalidate witness copy constraint
    witness[2][1] += PallasField::one();

    // gates[1] is RangeCheck0
    assert_eq!(
        index.cs.gates[1].verify_range_check::<Vesta>(1, &witness, &index),
        Err(CircuitGateError::InvalidCopyConstraint(
            GateType::RangeCheck0
        ))
    );

    let mut witness = range_check::witness::create_multi::<PallasField>(
        PallasField::from_hex("22cab5e27101eeafd2cbe1000000000000000000000000000000000000000000")
            .unwrap(),
        PallasField::from_hex("1ab61d31f4e27fe41a318c000000000000000000000000000000000000000000")
            .unwrap(),
        PallasField::from_hex("449a45cd749f1e091a3000000000000000000000000000000000000000000000")
            .unwrap(),
    );

    // Invalidate witness
    witness[8][0] = witness[0][0] + PallasField::one();

    // gates[0] is RangeCheck0
    assert_eq!(
        index.cs.gates[0].verify_range_check::<Vesta>(0, &witness, &index),
        Err(CircuitGateError::InvalidConstraint(GateType::RangeCheck0))
    );

    // Generic witness verification test
    assert_eq!(
<<<<<<< HEAD
        cs.gates[0].verify_witness::<Vesta>(0, &witness, &cs, &witness[0][0..cs.public]),
        Err(CircuitGateError::Constraint(GateType::RangeCheck0, 2))
=======
        index.cs.gates[0].verify_witness::<Vesta>(
            0,
            &witness,
            &index.cs,
            &witness[0][0..index.cs.public]
        ),
        Err(CircuitGateError::Constraint(GateType::RangeCheck0, 1))
>>>>>>> 2de16de4
    );

    // Invalidate witness
    witness[9][1] = witness[0][1] + PallasField::one();

    // gates[1] is RangeCheck0
    assert_eq!(
        index.cs.gates[1].verify_range_check::<Vesta>(1, &witness, &index),
        Err(CircuitGateError::InvalidConstraint(GateType::RangeCheck0))
    );

    // Generic witness verification test
    assert_eq!(
<<<<<<< HEAD
        cs.gates[1].verify_witness::<Vesta>(1, &witness, &cs, &witness[0][0..cs.public]),
        Err(CircuitGateError::Constraint(GateType::RangeCheck0, 3))
=======
        index.cs.gates[1].verify_witness::<Vesta>(
            1,
            &witness,
            &index.cs,
            &witness[0][0..index.cs.public]
        ),
        Err(CircuitGateError::Constraint(GateType::RangeCheck0, 2))
>>>>>>> 2de16de4
    );
}

#[test]
fn verify_range_check0_valid_v0_in_range() {
    let index = create_test_prover_index(0);

    let witness = range_check::witness::create_multi::<PallasField>(
        PallasField::from(2u64).pow([88]) - PallasField::one(),
        PallasField::zero(),
        PallasField::zero(),
    );

    // gates[0] is RangeCheck0 and contains v0
    assert_eq!(
        index.cs.gates[0].verify_range_check::<Vesta>(0, &witness, &index),
        Ok(())
    );

    // Generic witness verification test
    assert_eq!(
        index.cs.gates[0].verify_witness::<Vesta>(
            0,
            &witness,
            &index.cs,
            &witness[0][0..index.cs.public]
        ),
        Ok(())
    );

    let witness = range_check::witness::create_multi::<PallasField>(
        PallasField::from(2u64).pow([64]),
        PallasField::zero(),
        PallasField::zero(),
    );

    // gates[0] is RangeCheck0 and contains v0
    assert_eq!(
        index.cs.gates[0].verify_range_check::<Vesta>(0, &witness, &index),
        Ok(())
    );

    // Generic witness verification test
    assert_eq!(
        index.cs.gates[0].verify_witness::<Vesta>(
            0,
            &witness,
            &index.cs,
            &witness[0][0..index.cs.public]
        ),
        Ok(())
    );

    let witness = range_check::witness::create_multi::<PallasField>(
        PallasField::from(42u64),
        PallasField::zero(),
        PallasField::zero(),
    );

    // gates[0] is RangeCheck0 and contains v0
    assert_eq!(
        index.cs.gates[0].verify_range_check::<Vesta>(0, &witness, &index),
        Ok(())
    );

    // Generic witness verification test
    assert_eq!(
        index.cs.gates[0].verify_witness::<Vesta>(
            0,
            &witness,
            &index.cs,
            &witness[0][0..index.cs.public]
        ),
        Ok(())
    );

    let witness = range_check::witness::create_multi::<PallasField>(
        PallasField::one(),
        PallasField::zero(),
        PallasField::zero(),
    );

    // gates[0] is RangeCheck0 and contains v0
    assert_eq!(
        index.cs.gates[0].verify_range_check::<Vesta>(0, &witness, &index),
        Ok(())
    );

    // Generic witness verification test
    assert_eq!(
        index.cs.gates[0].verify_witness::<Vesta>(
            0,
            &witness,
            &index.cs,
            &witness[0][0..index.cs.public]
        ),
        Ok(())
    );
}

#[test]
fn verify_range_check0_valid_v1_in_range() {
    let index = create_test_prover_index(0);

    let witness = range_check::witness::create_multi::<PallasField>(
        PallasField::zero(),
        PallasField::from(2u64).pow([88]) - PallasField::one(),
        PallasField::zero(),
    );

    // gates[1] is RangeCheck0 and contains v1
    assert_eq!(
        index.cs.gates[1].verify_range_check::<Vesta>(1, &witness, &index),
        Ok(())
    );

    // Generic witness verification test
    assert_eq!(
        index.cs.gates[1].verify_witness::<Vesta>(
            1,
            &witness,
            &index.cs,
            &witness[0][0..index.cs.public]
        ),
        Ok(())
    );

    let witness = range_check::witness::create_multi::<PallasField>(
        PallasField::zero(),
        PallasField::from(2u64).pow([63]),
        PallasField::zero(),
    );

    // gates[1] is RangeCheck0 and contains v1
    assert_eq!(
        index.cs.gates[1].verify_range_check::<Vesta>(1, &witness, &index),
        Ok(())
    );

    // Generic witness verification test
    assert_eq!(
        index.cs.gates[1].verify_witness::<Vesta>(
            1,
            &witness,
            &index.cs,
            &witness[0][0..index.cs.public]
        ),
        Ok(())
    );

    let witness = range_check::witness::create_multi::<PallasField>(
        PallasField::zero(),
        PallasField::from(48u64),
        PallasField::zero(),
    );

    // gates[1] is RangeCheck0 and contains v1
    assert_eq!(
        index.cs.gates[1].verify_range_check::<Vesta>(1, &witness, &index),
        Ok(())
    );

    // Generic witness verification test
    assert_eq!(
        index.cs.gates[1].verify_witness::<Vesta>(
            1,
            &witness,
            &index.cs,
            &witness[0][0..index.cs.public]
        ),
        Ok(())
    );

    let witness = range_check::witness::create_multi::<PallasField>(
        PallasField::zero(),
        PallasField::one() + PallasField::one(),
        PallasField::zero(),
    );

    // gates[1] is RangeCheck0 and contains v1
    assert_eq!(
        index.cs.gates[1].verify_range_check::<Vesta>(1, &witness, &index),
        Ok(())
    );

    // Generic witness verification test
    assert_eq!(
        index.cs.gates[1].verify_witness::<Vesta>(
            1,
            &witness,
            &index.cs,
            &witness[0][0..index.cs.public]
        ),
        Ok(())
    );
}

#[test]
fn verify_range_check0_invalid_v0_not_in_range() {
    let index = create_test_prover_index(0);

    let witness = range_check::witness::create_multi::<PallasField>(
        PallasField::from(2u64).pow([88]), // out of range
        PallasField::zero(),
        PallasField::zero(),
    );

    // gates[0] is RangeCheck0 and contains v0
    assert_eq!(
        index.cs.gates[0].verify_range_check::<Vesta>(0, &witness, &index),
        Err(CircuitGateError::InvalidConstraint(GateType::RangeCheck0))
    );

    // Generic witness verification test
    assert_eq!(
<<<<<<< HEAD
        cs.gates[0].verify_witness::<Vesta>(0, &witness, &cs, &witness[0][0..cs.public]),
        Err(CircuitGateError::Constraint(GateType::RangeCheck0, 9))
=======
        index.cs.gates[0].verify_witness::<Vesta>(
            0,
            &witness,
            &index.cs,
            &witness[0][0..index.cs.public]
        ),
        Err(CircuitGateError::Constraint(GateType::RangeCheck0, 8))
>>>>>>> 2de16de4
    );

    let witness = range_check::witness::create_multi::<PallasField>(
        PallasField::from(2u64).pow([96]), // out of range
        PallasField::zero(),
        PallasField::zero(),
    );

    // gates[0] is RangeCheck0 and contains v0
    assert_eq!(
        index.cs.gates[0].verify_range_check::<Vesta>(0, &witness, &index),
        Err(CircuitGateError::InvalidConstraint(GateType::RangeCheck0))
    );

    // Generic witness verification test
    assert_eq!(
<<<<<<< HEAD
        cs.gates[0].verify_witness::<Vesta>(0, &witness, &cs, &witness[0][0..cs.public]),
        Err(CircuitGateError::Constraint(GateType::RangeCheck0, 9))
=======
        index.cs.gates[0].verify_witness::<Vesta>(
            0,
            &witness,
            &index.cs,
            &witness[0][0..index.cs.public]
        ),
        Err(CircuitGateError::Constraint(GateType::RangeCheck0, 8))
>>>>>>> 2de16de4
    );
}

#[test]
fn verify_range_check0_invalid_v1_not_in_range() {
    let index = create_test_prover_index(0);

    let witness = range_check::witness::create_multi::<PallasField>(
        PallasField::zero(),
        PallasField::from(2u64).pow([88]), // out of range
        PallasField::zero(),
    );

    // gates[1] is RangeCheck0 and contains v1
    assert_eq!(
        index.cs.gates[1].verify_range_check::<Vesta>(1, &witness, &index),
        Err(CircuitGateError::InvalidConstraint(GateType::RangeCheck0))
    );

    // Generic witness verification test
    assert_eq!(
<<<<<<< HEAD
        cs.gates[1].verify_witness::<Vesta>(1, &witness, &cs, &witness[0][0..cs.public]),
        Err(CircuitGateError::Constraint(GateType::RangeCheck0, 9))
=======
        index.cs.gates[1].verify_witness::<Vesta>(
            1,
            &witness,
            &index.cs,
            &witness[0][0..index.cs.public]
        ),
        Err(CircuitGateError::Constraint(GateType::RangeCheck0, 8))
>>>>>>> 2de16de4
    );

    let witness = range_check::witness::create_multi::<PallasField>(
        PallasField::zero(),
        PallasField::from(2u64).pow([96]), // out of range
        PallasField::zero(),
    );

    // gates[1] is RangeCheck0 and contains v1
    assert_eq!(
        index.cs.gates[1].verify_range_check::<Vesta>(1, &witness, &index),
        Err(CircuitGateError::InvalidConstraint(GateType::RangeCheck0))
    );

    // Generic witness verification test
    assert_eq!(
<<<<<<< HEAD
        cs.gates[1].verify_witness::<Vesta>(1, &witness, &cs, &witness[0][0..cs.public]),
        Err(CircuitGateError::Constraint(GateType::RangeCheck0, 9))
=======
        index.cs.gates[1].verify_witness::<Vesta>(
            1,
            &witness,
            &index.cs,
            &witness[0][0..index.cs.public]
        ),
        Err(CircuitGateError::Constraint(GateType::RangeCheck0, 8))
>>>>>>> 2de16de4
    );
}

#[test]
fn verify_range_check0_test_copy_constraints() {
    let index = create_test_prover_index(0);

    for row in 0..=1 {
        for col in 1..=2 {
            // Copy constraints impact v0 and v1
            let mut witness = range_check::witness::create_multi::<PallasField>(
                PallasField::from(2u64).pow([88]) - PallasField::one(), // in range
                PallasField::from(2u64).pow([88]) - PallasField::one(), // in range
                PallasField::zero(),
            );

            // Positive test case (gates[row] is a RangeCheck0 circuit gate)
            assert_eq!(
                index.cs.gates[row].verify_range_check::<Vesta>(row, &witness, &index),
                Ok(())
            );

            // Generic witness verification test
            assert_eq!(
                index.cs.gates[row].verify_witness::<Vesta>(
                    row,
                    &witness,
                    &index.cs,
                    &witness[0][0..index.cs.public]
                ),
                Ok(())
            );

            // Negative test cases by breaking a copy constraint
            assert_ne!(witness[col][row], PallasField::zero());
            witness[col][row] = PallasField::zero();
            assert_eq!(
                index.cs.gates[row].verify_range_check::<Vesta>(row, &witness, &index),
                Err(CircuitGateError::InvalidCopyConstraint(
                    index.cs.gates[row].typ
                ))
            );

            // Generic witness verification test
            assert_eq!(
                index.cs.gates[row].verify_witness::<Vesta>(
                    row,
                    &witness,
                    &index.cs,
                    &witness[0][0..index.cs.public]
                ),
                Err(CircuitGateError::CopyConstraint {
                    typ: index.cs.gates[row].typ,
                    src: Wire { row, col },
                    dst: Wire {
                        row: 3,
                        col: 2 * row + col + 2,
                    }
                })
            );
        }
    }
}

#[test]
fn verify_range_check0_v0_test_lookups() {
    let index = create_test_prover_index(0);

    for i in 3..=6 {
        // Test ith lookup
        let mut witness = range_check::witness::create_multi::<PallasField>(
            PallasField::from(2u64).pow([88]) - PallasField::one(), // in range
            PallasField::zero(),
            PallasField::zero(),
        );

        // Positive test
        // gates[0] is RangeCheck0 and constrains some of v0
        assert_eq!(
            index.cs.gates[0].verify_range_check::<Vesta>(0, &witness, &index),
            Ok(())
        );

        // Negative test
        // make ith plookup limb out of range
        witness[i][0] = PallasField::from(2u64.pow(12));

        // gates[0] is RangeCheck0 and constrains some of v0
        assert_eq!(
            index.cs.gates[0].verify_range_check::<Vesta>(0, &witness, &index),
            Err(CircuitGateError::InvalidLookupConstraintSorted(
                GateType::RangeCheck0
            ))
        );
    }
}

#[test]
fn verify_range_check0_v1_test_lookups() {
    let index = create_test_prover_index(0);

    for i in 3..=6 {
        // Test ith lookup
        let mut witness = range_check::witness::create_multi::<PallasField>(
            PallasField::zero(),
            PallasField::from(2u64).pow([88]) - PallasField::one(), // in range
            PallasField::zero(),
        );

        // Positive test
        // gates[1] is RangeCheck0 and constrains some of v1
        assert_eq!(
            index.cs.gates[1].verify_range_check::<Vesta>(1, &witness, &index),
            Ok(())
        );

        // Negative test
        // make ith plookup limb out of range
        witness[i][1] = PallasField::from(2u64.pow(12));

        // gates[1] is RangeCheck0 and constrains some of v1
        assert_eq!(
            index.cs.gates[1].verify_range_check::<Vesta>(1, &witness, &index),
            Err(CircuitGateError::InvalidLookupConstraintSorted(
                GateType::RangeCheck0
            ))
        );
    }
}

#[test]
fn verify_range_check1_zero_valid_witness() {
    let index = create_test_prover_index(0);
    let witness: [Vec<PallasField>; COLUMNS] = array::from_fn(|_| vec![PallasField::from(0); 4]);

    // gates[2] is RangeCheck1
    assert_eq!(
        index.cs.gates[2].verify_range_check::<Vesta>(2, &witness, &index),
        Ok(())
    );

    // Generic witness verification test
    assert_eq!(
        index.cs.gates[2].verify_witness::<Vesta>(
            2,
            &witness,
            &index.cs,
            &witness[0][0..index.cs.public]
        ),
        Ok(())
    );
}

#[test]
fn verify_range_check1_one_invalid_witness() {
    let index = create_test_prover_index(0);
    let witness: [Vec<PallasField>; COLUMNS] = array::from_fn(|_| vec![PallasField::from(1); 4]);

    // gates[2] is RangeCheck1
    assert_eq!(
        index.cs.gates[2].verify_range_check::<Vesta>(2, &witness, &index),
        Err(CircuitGateError::InvalidConstraint(GateType::RangeCheck1))
    );

    // Generic witness verification test
    assert_eq!(
<<<<<<< HEAD
        cs.gates[2].verify_witness::<Vesta>(2, &witness, &cs, &witness[0][0..cs.public]),
        Err(CircuitGateError::Constraint(GateType::RangeCheck1, 21))
=======
        index.cs.gates[2].verify_witness::<Vesta>(
            2,
            &witness,
            &index.cs,
            &witness[0][0..index.cs.public]
        ),
        Err(CircuitGateError::Constraint(GateType::RangeCheck1, 20))
>>>>>>> 2de16de4
    );
}

#[test]
fn verify_range_check1_valid_witness() {
    let index = create_test_prover_index(0);

    let witness = range_check::witness::create_multi::<PallasField>(
        PallasField::from_hex("22cab5e27101eeafd2cbe1000000000000000000000000000000000000000000")
            .unwrap(),
        PallasField::from_hex("1ab61d31f4e27fe41a318c000000000000000000000000000000000000000000")
            .unwrap(),
        PallasField::from_hex("449a45cd749f1e091a3000000000000000000000000000000000000000000000")
            .unwrap(),
    );

    // gates[2] is RangeCheck1
    assert_eq!(
        index.cs.gates[2].verify_range_check::<Vesta>(2, &witness, &index),
        Ok(())
    );

    // Generic witness verification test
    assert_eq!(
        index.cs.gates[2].verify_witness::<Vesta>(
            2,
            &witness,
            &index.cs,
            &witness[0][0..index.cs.public]
        ),
        Ok(())
    );

    let witness = range_check::witness::create_multi::<PallasField>(
        PallasField::from_hex("0d96f6fc210316c73bcc4d000000000000000000000000000000000000000000")
            .unwrap(),
        PallasField::from_hex("59c8e7b0ffb3cab6ce8d48000000000000000000000000000000000000000000")
            .unwrap(),
        PallasField::from_hex("686c10e73930b92f375800000000000000000000000000000000000000000000")
            .unwrap(),
    );

    // gates[2] is RangeCheck1
    assert_eq!(
        index.cs.gates[2].verify_range_check::<Vesta>(2, &witness, &index),
        Ok(())
    );

    // Generic witness verification test
    assert_eq!(
        index.cs.gates[2].verify_witness::<Vesta>(
            2,
            &witness,
            &index.cs,
            &witness[0][0..index.cs.public]
        ),
        Ok(())
    );
}

#[test]
fn verify_range_check1_invalid_witness() {
    let index = create_test_prover_index(0);

    let mut witness = range_check::witness::create_multi::<PallasField>(
        PallasField::from_hex("2ce2d3ac942f98d59e7e11000000000000000000000000000000000000000000")
            .unwrap(),
        PallasField::from_hex("52dd43524b95399f5d458d000000000000000000000000000000000000000000")
            .unwrap(),
        PallasField::from_hex("60ca087b427918fa0e2600000000000000000000000000000000000000000000")
            .unwrap(),
    );

    // Corrupt witness
    witness[0][2] = witness[7][2];

    // gates[2] is RangeCheck1
    assert_eq!(
        index.cs.gates[2].verify_range_check::<Vesta>(2, &witness, &index),
        Err(CircuitGateError::InvalidConstraint(GateType::RangeCheck1))
    );

    // Generic witness verification test
    assert_eq!(
<<<<<<< HEAD
        cs.gates[2].verify_witness::<Vesta>(2, &witness, &cs, &witness[0][0..cs.public]),
        Err(CircuitGateError::Constraint(GateType::RangeCheck1, 21))
=======
        index.cs.gates[2].verify_witness::<Vesta>(
            2,
            &witness,
            &index.cs,
            &witness[0][0..index.cs.public]
        ),
        Err(CircuitGateError::Constraint(GateType::RangeCheck1, 20))
>>>>>>> 2de16de4
    );

    let mut witness = range_check::witness::create_multi::<PallasField>(
        PallasField::from_hex("1bd50c94d2dc83d32f01c0000000000000000000000000000000000000000000")
            .unwrap(),
        PallasField::from_hex("e983d7cd9e28e440930f86000000000000000000000000000000000000000000")
            .unwrap(),
        PallasField::from_hex("ea226054772cd009d2af00000000000000000000000000000000000000000000")
            .unwrap(),
    );

    // Corrupt witness
    witness[13][2] = witness[3][2];

    // gates[2] is RangeCheck1
    assert_eq!(
        index.cs.gates[2].verify_range_check::<Vesta>(2, &witness, &index),
        Err(CircuitGateError::InvalidConstraint(GateType::RangeCheck1))
    );

    // Generic witness verification test
    assert_eq!(
<<<<<<< HEAD
        cs.gates[2].verify_witness::<Vesta>(2, &witness, &cs, &witness[0][0..cs.public]),
        Err(CircuitGateError::Constraint(GateType::RangeCheck1, 9))
=======
        index.cs.gates[2].verify_witness::<Vesta>(
            2,
            &witness,
            &index.cs,
            &witness[0][0..index.cs.public]
        ),
        Err(CircuitGateError::Constraint(GateType::RangeCheck1, 8))
>>>>>>> 2de16de4
    );
}

#[test]
fn verify_range_check1_valid_v2_in_range() {
    let index = create_test_prover_index(0);

    let witness = range_check::witness::create_multi::<PallasField>(
        PallasField::zero(),
        PallasField::zero(),
        PallasField::from(2u64).pow([88]) - PallasField::one(),
    );

    // gates[2] is RangeCheck1 and constrains v2
    assert_eq!(
        index.cs.gates[2].verify_range_check::<Vesta>(2, &witness, &index),
        Ok(())
    );

    // Generic witness verification test
    assert_eq!(
        index.cs.gates[2].verify_witness::<Vesta>(
            2,
            &witness,
            &index.cs,
            &witness[0][0..index.cs.public]
        ),
        Ok(())
    );

    let witness = range_check::witness::create_multi::<PallasField>(
        PallasField::zero(),
        PallasField::zero(),
        PallasField::from(2u64).pow([64]),
    );

    // gates[2] is RangeCheck1 and constrains v2
    assert_eq!(
        index.cs.gates[2].verify_range_check::<Vesta>(2, &witness, &index),
        Ok(())
    );

    // Generic witness verification test
    assert_eq!(
        index.cs.gates[2].verify_witness::<Vesta>(
            2,
            &witness,
            &index.cs,
            &witness[0][0..index.cs.public]
        ),
        Ok(())
    );

    let witness = range_check::witness::create_multi::<PallasField>(
        PallasField::zero(),
        PallasField::zero(),
        PallasField::from(42u64),
    );

    // gates[2] is RangeCheck1 and constrains v2
    assert_eq!(
        index.cs.gates[2].verify_range_check::<Vesta>(2, &witness, &index),
        Ok(())
    );

    // Generic witness verification test
    assert_eq!(
        index.cs.gates[2].verify_witness::<Vesta>(
            2,
            &witness,
            &index.cs,
            &witness[0][0..index.cs.public]
        ),
        Ok(())
    );

    let witness = range_check::witness::create_multi::<PallasField>(
        PallasField::zero(),
        PallasField::zero(),
        PallasField::one(),
    );

    // gates[2] is RangeCheck1 and constrains v2
    assert_eq!(
        index.cs.gates[2].verify_range_check::<Vesta>(2, &witness, &index),
        Ok(())
    );

    // Generic witness verification test
    assert_eq!(
        index.cs.gates[2].verify_witness::<Vesta>(
            2,
            &witness,
            &index.cs,
            &witness[0][0..index.cs.public]
        ),
        Ok(())
    );
}

#[test]
fn verify_range_check1_invalid_v2_not_in_range() {
    let index = create_test_prover_index(0);

    let witness = range_check::witness::create_multi::<PallasField>(
        PallasField::zero(),
        PallasField::zero(),
        PallasField::from(2u64).pow([88]), // out of range
    );

    // gates[2] is RangeCheck1 and constrains v2
    assert_eq!(
        index.cs.gates[2].verify_range_check::<Vesta>(2, &witness, &index),
        Err(CircuitGateError::InvalidConstraint(GateType::RangeCheck1))
    );

    // Generic witness verification test
    assert_eq!(
<<<<<<< HEAD
        cs.gates[2].verify_witness::<Vesta>(2, &witness, &cs, &witness[0][0..cs.public]),
        Err(CircuitGateError::Constraint(GateType::RangeCheck1, 21))
=======
        index.cs.gates[2].verify_witness::<Vesta>(
            2,
            &witness,
            &index.cs,
            &witness[0][0..index.cs.public]
        ),
        Err(CircuitGateError::Constraint(GateType::RangeCheck1, 20))
>>>>>>> 2de16de4
    );

    let witness = range_check::witness::create_multi::<PallasField>(
        PallasField::zero(),
        PallasField::zero(),
        PallasField::from(2u64).pow([96]), // out of range
    );

    // gates[2] is RangeCheck1 and constrains v2
    assert_eq!(
        index.cs.gates[2].verify_range_check::<Vesta>(2, &witness, &index),
        Err(CircuitGateError::InvalidConstraint(GateType::RangeCheck1))
    );

    // Generic witness verification test
    assert_eq!(
<<<<<<< HEAD
        cs.gates[2].verify_witness::<Vesta>(2, &witness, &cs, &witness[0][0..cs.public]),
        Err(CircuitGateError::Constraint(GateType::RangeCheck1, 21))
=======
        index.cs.gates[2].verify_witness::<Vesta>(
            2,
            &witness,
            &index.cs,
            &witness[0][0..index.cs.public]
        ),
        Err(CircuitGateError::Constraint(GateType::RangeCheck1, 20))
>>>>>>> 2de16de4
    );
}

#[test]
fn verify_range_check1_test_copy_constraints() {
    let index = create_test_prover_index(0);

    for row in 0..=1 {
        for col in 1..=2 {
            // Copy constraints impact v0 and v1
            let mut witness = range_check::witness::create_multi::<PallasField>(
                PallasField::from(2u64).pow([88]) - PallasField::one(), // in range
                PallasField::from(2u64).pow([88]) - PallasField::one(), // in range
                PallasField::zero(),
            );

            // Positive test case (gates[2] is a RangeCheck1 circuit gate)
            assert_eq!(
                index.cs.gates[2].verify_range_check::<Vesta>(2, &witness, &index),
                Ok(())
            );

            // Negative test case by breaking a copy constraint
            assert_ne!(witness[col][row], PallasField::zero());
            witness[col][row] = PallasField::zero();
            assert_eq!(
                index.cs.gates[2].verify_range_check::<Vesta>(2, &witness, &index),
                Err(CircuitGateError::InvalidCopyConstraint(
                    GateType::RangeCheck1
                ))
            );

            // Generic witness verification test
            // RangeCheck1's current row doesn't have any copy constraints
            assert_eq!(
                index.cs.gates[2].verify_witness::<Vesta>(
                    2,
                    &witness,
                    &index.cs,
                    &witness[0][0..index.cs.public]
                ),
                Ok(())
            );

            // Generic witness verification test
            // RangeCheck1's next row has copy constraints, but it's a Zero gate
            assert_eq!(
                index.cs.gates[3].verify_witness::<Vesta>(
                    3,
                    &witness,
                    &index.cs,
                    &witness[0][0..index.cs.public]
                ),
                Err(CircuitGateError::CopyConstraint {
                    typ: GateType::Zero,
                    src: Wire {
                        row: 3,
                        col: 2 * row + col + 2
                    },
                    dst: Wire { row, col }
                })
            );
        }
    }
}

#[test]
fn verify_range_check1_test_curr_row_lookups() {
    let index = create_test_prover_index(0);

    for i in 3..=6 {
        // Test ith lookup (impacts v2)
        let mut witness = range_check::witness::create_multi::<PallasField>(
            PallasField::zero(),
            PallasField::zero(),
            PallasField::from(2u64).pow([88]) - PallasField::one(), // in range
        );

        // Positive test
        // gates[2] is RangeCheck1 and constrains v2
        assert_eq!(
            index.cs.gates[2].verify_range_check::<Vesta>(2, &witness, &index),
            Ok(())
        );

        // Negative test
        // make ith plookup limb out of range
        witness[i][2] = PallasField::from(2u64.pow(12));

        // gates[2] is RangeCheck1 and constrains v2
        assert_eq!(
            index.cs.gates[2].verify_range_check::<Vesta>(2, &witness, &index),
            Err(CircuitGateError::InvalidLookupConstraintSorted(
                GateType::RangeCheck1
            ))
        );
    }
}

#[test]
fn verify_range_check1_test_next_row_lookups() {
    // TODO
    let index = create_test_prover_index(0);

    for row in 0..=1 {
        for col in 1..=2 {
            let mut witness = range_check::witness::create_multi::<PallasField>(
                PallasField::from(2u64).pow([88]) - PallasField::one(), // in range
                PallasField::from(2u64).pow([88]) - PallasField::one(), // in range
                PallasField::zero(),
            );

            // Positive test case (gates[2] is RangeCheck1 and constrains
            // both v0's and v1's lookups that are deferred to 4th row)
            assert_eq!(
                index.cs.gates[2].verify_range_check::<Vesta>(2, &witness, &index),
                Ok(())
            );

            // Negative test by making plookup limb out of range
            // and making sure copy constraint is valid
            witness[col][row] = PallasField::from(2u64.pow(12));
            witness[col - 1 + 2 * row + 3][3] = PallasField::from(2u64.pow(12));
            assert_eq!(
                index.cs.gates[2].verify_range_check::<Vesta>(2, &witness, &index),
                Err(CircuitGateError::InvalidLookupConstraintSorted(
                    GateType::RangeCheck1
                ))
            );
        }
    }
}

#[test]
fn verify_64_bit_range_check() {
    // Test circuit layout
    //    Row Gate        Cells       Description
    //      0 GenericPub  0 <-,-, ... Used to get a cell with zero
    //      1 RangeCheck0 v0  0 0 ... Wire cells 1 and 2 to 1st cell 0 of GenericPub
    let mut gates = vec![];
    gates.push(CircuitGate::<Fp>::create_generic_gadget(
        Wire::for_row(0),
        GenericGateSpec::Pub,
        None,
    ));
    gates.append(&mut CircuitGate::<Fp>::create_range_check(1).1);
    gates[1].wires[1] = Wire { row: 1, col: 2 };
    gates[1].wires[2] = Wire { row: 0, col: 0 };
    gates[0].wires[0] = Wire { row: 1, col: 1 };

    // Temporary workaround for lookup-table/domain-size issue
    let mut next_row = 2;
    for _ in 0..(1 << 13) {
        gates.push(CircuitGate::zero(Wire::for_row(next_row)));
        next_row += 1;
    }

    // Create constraint system
    let cs =
        ConstraintSystem::<Fp>::create(gates /*, mina_poseidon::pasta::fp_kimchi::params()*/)
            .build()
            .unwrap();

    let index = {
        let mut srs = SRS::<Vesta>::create(cs.domain.d1.size());
        srs.add_lagrange_basis(cs.domain.d1);
        let srs = Arc::new(srs);

        let (endo_q, _endo_r) = endos::<Pallas>();
        ProverIndex::<Vesta>::create(cs, endo_q, srs)
    };

    // Witness layout (positive test case)
    //   Row 0 1 2 3 ... 14  Gate
    //   0   0 0 0 0 ... 0   GenericPub
    //   1   0 0 X X ... X   RangeCheck0
    let mut witness: [Vec<PallasField>; COLUMNS] = array::from_fn(|_| vec![PallasField::zero()]);
    range_check::witness::create::<PallasField>(
        PallasField::from(2u64).pow([64]) - PallasField::one(), // in range
    )
    .iter_mut()
    .enumerate()
    .for_each(|(row, col)| witness[row].append(col));

    // Positive test case
    assert_eq!(
        index.cs.gates[1].verify_range_check::<Vesta>(1, &witness, &index),
        Ok(())
    );

    // Generic witness verification test
    assert_eq!(
        index.cs.gates[1].verify_witness::<Vesta>(
            1,
            &witness,
            &index.cs,
            &witness[0][0..index.cs.public]
        ),
        Ok(())
    );

    // Witness layout (negative test case)
    //   Row 0 1 2 3 ... 14  Gate
    //   0   0 0 0 0 ... 0   GenericPub
    //   1   0 X X X ... X   RangeCheck0
    let mut witness: [Vec<PallasField>; COLUMNS] = array::from_fn(|_| vec![PallasField::zero()]);
    range_check::witness::create::<PallasField>(
        PallasField::from(2u64).pow([64]), // out of range
    )
    .iter_mut()
    .enumerate()
    .for_each(|(row, col)| witness[row].append(col));

    // Negative test case
    assert_eq!(
        index.cs.gates[1].verify_range_check::<Vesta>(1, &witness, &index),
        Err(CircuitGateError::InvalidCopyConstraint(
            GateType::RangeCheck0
        ))
    );
}

#[test]
fn verify_range_check_valid_proof1() {
    // Create prover index
    let prover_index = create_test_prover_index(0);

    // Create witness
    let witness = range_check::witness::create_multi::<PallasField>(
        PallasField::from_hex("2bc0afaa2f6f50b1d1424b000000000000000000000000000000000000000000")
            .unwrap(),
        PallasField::from_hex("8b30889f3a39e297ac851a000000000000000000000000000000000000000000")
            .unwrap(),
        PallasField::from_hex("c1c85ec47635e8edac5600000000000000000000000000000000000000000000")
            .unwrap(),
    );

    // Verify computed witness satisfies the circuit
    prover_index.verify(&witness, &[]).unwrap();

    // Generate proof
    let group_map = <Vesta as CommitmentCurve>::Map::setup();
    let proof =
        ProverProof::create::<BaseSponge, ScalarSponge>(&group_map, witness, &[], &prover_index)
            .expect("failed to generate proof");

    // Get the verifier index
    let verifier_index = prover_index.verifier_index();

    // Verify proof
    let res = verify::<Vesta, BaseSponge, ScalarSponge>(&group_map, &verifier_index, &proof);

    assert!(res.is_ok());
}<|MERGE_RESOLUTION|>--- conflicted
+++ resolved
@@ -110,18 +110,13 @@
 
     // Generic witness verification test
     assert_eq!(
-<<<<<<< HEAD
-        cs.gates[0].verify_witness::<Vesta>(0, &witness, &cs, &witness[0][0..cs.public]),
-        Err(CircuitGateError::Constraint(GateType::RangeCheck0, 9))
-=======
         index.cs.gates[0].verify_witness::<Vesta>(
             0,
             &witness,
             &index.cs,
             &witness[0][0..index.cs.public]
         ),
-        Err(CircuitGateError::Constraint(GateType::RangeCheck0, 8))
->>>>>>> 2de16de4
+        Err(CircuitGateError::Constraint(GateType::RangeCheck0, 9))
     );
 
     // gates[1] is RangeCheck0
@@ -132,18 +127,13 @@
 
     // Generic witness verification test
     assert_eq!(
-<<<<<<< HEAD
-        cs.gates[1].verify_witness::<Vesta>(1, &witness, &cs, &witness[0][0..cs.public]),
-        Err(CircuitGateError::Constraint(GateType::RangeCheck0, 9))
-=======
         index.cs.gates[1].verify_witness::<Vesta>(
             1,
             &witness,
             &index.cs,
             &witness[0][0..index.cs.public]
         ),
-        Err(CircuitGateError::Constraint(GateType::RangeCheck0, 8))
->>>>>>> 2de16de4
+        Err(CircuitGateError::Constraint(GateType::RangeCheck0, 9))
     );
 }
 
@@ -293,18 +283,13 @@
 
     // Generic witness verification test
     assert_eq!(
-<<<<<<< HEAD
-        cs.gates[0].verify_witness::<Vesta>(0, &witness, &cs, &witness[0][0..cs.public]),
-        Err(CircuitGateError::Constraint(GateType::RangeCheck0, 2))
-=======
         index.cs.gates[0].verify_witness::<Vesta>(
             0,
             &witness,
             &index.cs,
             &witness[0][0..index.cs.public]
         ),
-        Err(CircuitGateError::Constraint(GateType::RangeCheck0, 1))
->>>>>>> 2de16de4
+        Err(CircuitGateError::Constraint(GateType::RangeCheck0, 2))
     );
 
     // Invalidate witness
@@ -318,18 +303,13 @@
 
     // Generic witness verification test
     assert_eq!(
-<<<<<<< HEAD
-        cs.gates[1].verify_witness::<Vesta>(1, &witness, &cs, &witness[0][0..cs.public]),
-        Err(CircuitGateError::Constraint(GateType::RangeCheck0, 3))
-=======
         index.cs.gates[1].verify_witness::<Vesta>(
             1,
             &witness,
             &index.cs,
             &witness[0][0..index.cs.public]
         ),
-        Err(CircuitGateError::Constraint(GateType::RangeCheck0, 2))
->>>>>>> 2de16de4
+        Err(CircuitGateError::Constraint(GateType::RangeCheck0, 3))
     );
 }
 
@@ -545,18 +525,13 @@
 
     // Generic witness verification test
     assert_eq!(
-<<<<<<< HEAD
-        cs.gates[0].verify_witness::<Vesta>(0, &witness, &cs, &witness[0][0..cs.public]),
-        Err(CircuitGateError::Constraint(GateType::RangeCheck0, 9))
-=======
         index.cs.gates[0].verify_witness::<Vesta>(
             0,
             &witness,
             &index.cs,
             &witness[0][0..index.cs.public]
         ),
-        Err(CircuitGateError::Constraint(GateType::RangeCheck0, 8))
->>>>>>> 2de16de4
+        Err(CircuitGateError::Constraint(GateType::RangeCheck0, 9))
     );
 
     let witness = range_check::witness::create_multi::<PallasField>(
@@ -573,18 +548,13 @@
 
     // Generic witness verification test
     assert_eq!(
-<<<<<<< HEAD
-        cs.gates[0].verify_witness::<Vesta>(0, &witness, &cs, &witness[0][0..cs.public]),
-        Err(CircuitGateError::Constraint(GateType::RangeCheck0, 9))
-=======
         index.cs.gates[0].verify_witness::<Vesta>(
             0,
             &witness,
             &index.cs,
             &witness[0][0..index.cs.public]
         ),
-        Err(CircuitGateError::Constraint(GateType::RangeCheck0, 8))
->>>>>>> 2de16de4
+        Err(CircuitGateError::Constraint(GateType::RangeCheck0, 9))
     );
 }
 
@@ -606,18 +576,13 @@
 
     // Generic witness verification test
     assert_eq!(
-<<<<<<< HEAD
-        cs.gates[1].verify_witness::<Vesta>(1, &witness, &cs, &witness[0][0..cs.public]),
-        Err(CircuitGateError::Constraint(GateType::RangeCheck0, 9))
-=======
         index.cs.gates[1].verify_witness::<Vesta>(
             1,
             &witness,
             &index.cs,
             &witness[0][0..index.cs.public]
         ),
-        Err(CircuitGateError::Constraint(GateType::RangeCheck0, 8))
->>>>>>> 2de16de4
+        Err(CircuitGateError::Constraint(GateType::RangeCheck0, 9))
     );
 
     let witness = range_check::witness::create_multi::<PallasField>(
@@ -634,18 +599,13 @@
 
     // Generic witness verification test
     assert_eq!(
-<<<<<<< HEAD
-        cs.gates[1].verify_witness::<Vesta>(1, &witness, &cs, &witness[0][0..cs.public]),
-        Err(CircuitGateError::Constraint(GateType::RangeCheck0, 9))
-=======
         index.cs.gates[1].verify_witness::<Vesta>(
             1,
             &witness,
             &index.cs,
             &witness[0][0..index.cs.public]
         ),
-        Err(CircuitGateError::Constraint(GateType::RangeCheck0, 8))
->>>>>>> 2de16de4
+        Err(CircuitGateError::Constraint(GateType::RangeCheck0, 9))
     );
 }
 
@@ -812,18 +772,13 @@
 
     // Generic witness verification test
     assert_eq!(
-<<<<<<< HEAD
-        cs.gates[2].verify_witness::<Vesta>(2, &witness, &cs, &witness[0][0..cs.public]),
-        Err(CircuitGateError::Constraint(GateType::RangeCheck1, 21))
-=======
         index.cs.gates[2].verify_witness::<Vesta>(
             2,
             &witness,
             &index.cs,
             &witness[0][0..index.cs.public]
         ),
-        Err(CircuitGateError::Constraint(GateType::RangeCheck1, 20))
->>>>>>> 2de16de4
+        Err(CircuitGateError::Constraint(GateType::RangeCheck1, 21))
     );
 }
 
@@ -908,18 +863,13 @@
 
     // Generic witness verification test
     assert_eq!(
-<<<<<<< HEAD
-        cs.gates[2].verify_witness::<Vesta>(2, &witness, &cs, &witness[0][0..cs.public]),
-        Err(CircuitGateError::Constraint(GateType::RangeCheck1, 21))
-=======
         index.cs.gates[2].verify_witness::<Vesta>(
             2,
             &witness,
             &index.cs,
             &witness[0][0..index.cs.public]
         ),
-        Err(CircuitGateError::Constraint(GateType::RangeCheck1, 20))
->>>>>>> 2de16de4
+        Err(CircuitGateError::Constraint(GateType::RangeCheck1, 21))
     );
 
     let mut witness = range_check::witness::create_multi::<PallasField>(
@@ -942,18 +892,13 @@
 
     // Generic witness verification test
     assert_eq!(
-<<<<<<< HEAD
-        cs.gates[2].verify_witness::<Vesta>(2, &witness, &cs, &witness[0][0..cs.public]),
-        Err(CircuitGateError::Constraint(GateType::RangeCheck1, 9))
-=======
         index.cs.gates[2].verify_witness::<Vesta>(
             2,
             &witness,
             &index.cs,
             &witness[0][0..index.cs.public]
         ),
-        Err(CircuitGateError::Constraint(GateType::RangeCheck1, 8))
->>>>>>> 2de16de4
+        Err(CircuitGateError::Constraint(GateType::RangeCheck1, 9))
     );
 }
 
@@ -1072,18 +1017,13 @@
 
     // Generic witness verification test
     assert_eq!(
-<<<<<<< HEAD
-        cs.gates[2].verify_witness::<Vesta>(2, &witness, &cs, &witness[0][0..cs.public]),
-        Err(CircuitGateError::Constraint(GateType::RangeCheck1, 21))
-=======
         index.cs.gates[2].verify_witness::<Vesta>(
             2,
             &witness,
             &index.cs,
             &witness[0][0..index.cs.public]
         ),
-        Err(CircuitGateError::Constraint(GateType::RangeCheck1, 20))
->>>>>>> 2de16de4
+        Err(CircuitGateError::Constraint(GateType::RangeCheck1, 21))
     );
 
     let witness = range_check::witness::create_multi::<PallasField>(
@@ -1100,18 +1040,13 @@
 
     // Generic witness verification test
     assert_eq!(
-<<<<<<< HEAD
-        cs.gates[2].verify_witness::<Vesta>(2, &witness, &cs, &witness[0][0..cs.public]),
-        Err(CircuitGateError::Constraint(GateType::RangeCheck1, 21))
-=======
         index.cs.gates[2].verify_witness::<Vesta>(
             2,
             &witness,
             &index.cs,
             &witness[0][0..index.cs.public]
         ),
-        Err(CircuitGateError::Constraint(GateType::RangeCheck1, 20))
->>>>>>> 2de16de4
+        Err(CircuitGateError::Constraint(GateType::RangeCheck1, 21))
     );
 }
 
