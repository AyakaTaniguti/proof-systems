//! This module implements the linearization.

use crate::alphas::Alphas;
use crate::circuits::argument::{Argument, ArgumentType};
use crate::circuits::lookup;
use crate::circuits::lookup::constraints::LookupConfiguration;
use crate::circuits::polynomials::chacha::{ChaCha0, ChaCha1, ChaCha2, ChaChaFinal};
use crate::circuits::polynomials::complete_add::CompleteAdd;
use crate::circuits::polynomials::endomul_scalar::EndomulScalar;
use crate::circuits::polynomials::endosclmul::EndosclMul;
use crate::circuits::polynomials::permutation;
use crate::circuits::polynomials::poseidon::Poseidon;
use crate::circuits::polynomials::range_check;
use crate::circuits::polynomials::varbasemul::VarbaseMul;
use crate::circuits::{
    expr::{Column, ConstantExpr, Expr, Linearization, PolishToken},
    gate::GateType,
    wires::*,
};
use ark_ff::{FftField, SquareRootField};

pub fn constraints_expr<F: FftField + SquareRootField>(
    chacha: bool,
    range_check: bool,
    lookup_constraint_system: Option<&LookupConfiguration<F>>,
) -> (Expr<ConstantExpr<F>>, Alphas<F>) {
    // register powers of alpha so that we don't reuse them across mutually inclusive constraints
    let mut powers_of_alpha = Alphas::<F>::default();

    // Set up powers of alpha. Only the max number of constraints matters.
    // The gate type argument can just be the zero gate.
    powers_of_alpha.register(
        ArgumentType::Gate(GateType::Zero),
        VarbaseMul::<F>::CONSTRAINTS,
    );

    let mut expr = Poseidon::combined_constraints(&powers_of_alpha);
    expr += VarbaseMul::combined_constraints(&powers_of_alpha);
    expr += CompleteAdd::combined_constraints(&powers_of_alpha);
    expr += EndosclMul::combined_constraints(&powers_of_alpha);
    expr += EndomulScalar::combined_constraints(&powers_of_alpha);

    if chacha {
        expr += ChaCha0::combined_constraints(&powers_of_alpha);
        expr += ChaCha1::combined_constraints(&powers_of_alpha);
        expr += ChaCha2::combined_constraints(&powers_of_alpha);
        expr += ChaChaFinal::combined_constraints(&powers_of_alpha);
    }

    if range_check {
        expr += range_check::combined_constraints(&powers_of_alpha);
    }

    // permutation
    powers_of_alpha.register(ArgumentType::Permutation, permutation::CONSTRAINTS);

    // lookup
    if let Some(lcs) = lookup_constraint_system.as_ref() {
<<<<<<< HEAD
        powers_of_alpha.register(ArgumentType::Lookup, lookup::constraints::CONSTRAINTS);
        let alphas =
            powers_of_alpha.get_exponents(ArgumentType::Lookup, lookup::constraints::CONSTRAINTS);

        let constraints = lookup::constraints::constraints(lcs);
=======
        let constraints = lookup::constraints::constraints(lcs, domain);

        // note: the number of constraints depends on the lookup configuration,
        // specifically the presence of runtime tables.
        let constraints_len = u32::try_from(constraints.len())
            .expect("we always expect a relatively low amount of constraints");

        powers_of_alpha.register(ArgumentType::Lookup, constraints_len);

        let alphas = powers_of_alpha.get_exponents(ArgumentType::Lookup, constraints_len);
>>>>>>> 72e670cd
        let combined = Expr::combine_constraints(alphas, constraints);

        expr += combined;
    }

    // the generic gate must be associated with alpha^0
    // to make the later addition with the public input work
    if cfg!(debug_assertions) {
        let mut generic_alphas =
            powers_of_alpha.get_exponents(ArgumentType::Gate(GateType::Generic), 1);
        assert_eq!(generic_alphas.next(), Some(0));
    }

    // return the expression
    (expr, powers_of_alpha)
}

/// Adds the polynomials that are evaluated as part of the proof
/// for the linearization to work.
pub fn linearization_columns<F: FftField + SquareRootField>(
    lookup_constraint_system: Option<&LookupConfiguration<F>>,
) -> std::collections::HashSet<Column> {
    let mut h = std::collections::HashSet::new();
    use Column::*;

    // the witness polynomials
    for i in 0..COLUMNS {
        h.insert(Witness(i));
    }

    // the lookup polynomials
    if let Some(lcs) = &lookup_constraint_system {
        for i in 0..(lcs.max_lookups_per_row + 1) {
            h.insert(LookupSorted(i));
        }
        h.insert(LookupAggreg);
        h.insert(LookupTable);

        // the runtime lookup polynomials
        if lcs.runtime_tables.is_some() {
            h.insert(LookupRuntimeTable);
        }
    }

    // the permutation polynomial
    h.insert(Z);

    // the poseidon selector polynomial
    h.insert(Index(GateType::Poseidon));

    // the generic selector polynomial
    h.insert(Index(GateType::Generic));

    h
}

pub fn expr_linearization<F: FftField + SquareRootField>(
    chacha: bool,
    range_check: bool,
    lookup_constraint_system: Option<&LookupConfiguration<F>>,
) -> (Linearization<Vec<PolishToken<F>>>, Alphas<F>) {
    let evaluated_cols = linearization_columns::<F>(lookup_constraint_system);

<<<<<<< HEAD
    let (expr, powers_of_alpha) = constraints_expr(chacha, lookup_constraint_system);
=======
    let (expr, powers_of_alpha) =
        constraints_expr(domain, chacha, range_check, lookup_constraint_system);
>>>>>>> 72e670cd

    let linearization = expr
        .linearize(evaluated_cols)
        .unwrap()
        .map(|e| e.to_polish());

    (linearization, powers_of_alpha)
}<|MERGE_RESOLUTION|>--- conflicted
+++ resolved
@@ -56,14 +56,7 @@
 
     // lookup
     if let Some(lcs) = lookup_constraint_system.as_ref() {
-<<<<<<< HEAD
-        powers_of_alpha.register(ArgumentType::Lookup, lookup::constraints::CONSTRAINTS);
-        let alphas =
-            powers_of_alpha.get_exponents(ArgumentType::Lookup, lookup::constraints::CONSTRAINTS);
-
         let constraints = lookup::constraints::constraints(lcs);
-=======
-        let constraints = lookup::constraints::constraints(lcs, domain);
 
         // note: the number of constraints depends on the lookup configuration,
         // specifically the presence of runtime tables.
@@ -73,7 +66,6 @@
         powers_of_alpha.register(ArgumentType::Lookup, constraints_len);
 
         let alphas = powers_of_alpha.get_exponents(ArgumentType::Lookup, constraints_len);
->>>>>>> 72e670cd
         let combined = Expr::combine_constraints(alphas, constraints);
 
         expr += combined;
@@ -137,12 +129,7 @@
 ) -> (Linearization<Vec<PolishToken<F>>>, Alphas<F>) {
     let evaluated_cols = linearization_columns::<F>(lookup_constraint_system);
 
-<<<<<<< HEAD
-    let (expr, powers_of_alpha) = constraints_expr(chacha, lookup_constraint_system);
-=======
-    let (expr, powers_of_alpha) =
-        constraints_expr(domain, chacha, range_check, lookup_constraint_system);
->>>>>>> 72e670cd
+    let (expr, powers_of_alpha) = constraints_expr(chacha, range_check, lookup_constraint_system);
 
     let linearization = expr
         .linearize(evaluated_cols)
