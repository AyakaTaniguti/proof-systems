--- conflicted
+++ resolved
@@ -84,11 +84,8 @@
                 .map(|lcs| &lcs.configuration),
             cs.foreign_field_add_selector_poly.is_some(),
             cs.xor_selector_poly.is_some(),
-<<<<<<< HEAD
             cs.rot_selector_poly.is_some(),
-=======
             true,
->>>>>>> 93f986a1
         );
         println!("expr linearization");
 
