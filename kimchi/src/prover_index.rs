//! This module implements the prover index as [`ProverIndex`].

use crate::{
    alphas::Alphas,
    circuits::{
        constraints::ConstraintSystem,
        expr::{Linearization, PolishToken},
        wires::PERMUTS,
    },
    curve::KimchiCurve,
    linearization::expr_linearization,
    verifier_index::VerifierIndex,
};
use ark_poly::EvaluationDomain;
use commitment_dlog::srs::SRS;
use mina_poseidon::FqSponge;
use serde::{de::DeserializeOwned, Deserialize, Serialize};
use serde_with::serde_as;
use std::sync::Arc;

/// The index used by the prover
#[serde_as]
#[derive(Serialize, Deserialize, Debug)]
//~spec:startcode
pub struct ProverIndex<G: KimchiCurve> {
    /// constraints system polynomials
    #[serde(bound = "ConstraintSystem<G::ScalarField>: Serialize + DeserializeOwned")]
    pub cs: ConstraintSystem<G::ScalarField>,

    /// The symbolic linearization of our circuit, which can compile to concrete types once certain values are learned in the protocol.
    #[serde(skip)]
    pub linearization: Linearization<Vec<PolishToken<G::ScalarField>>>,

    /// The mapping between powers of alpha and constraints
    #[serde(skip)]
    pub powers_of_alpha: Alphas<G::ScalarField>,

    /// polynomial commitment keys
    #[serde(skip)]
    pub srs: Arc<SRS<G>>,

    /// maximal size of polynomial section
    pub max_poly_size: usize,

    /// maximal size of the quotient polynomial according to the supported constraints
    pub max_quot_size: usize,

    /// The verifier index corresponding to this prover index
    #[serde(skip)]
    pub verifier_index: Option<VerifierIndex<G>>,

    /// The verifier index digest corresponding to this prover index
    #[serde_as(as = "Option<o1_utils::serialization::SerdeAs>")]
    pub verifier_index_digest: Option<G::BaseField>,
}
//~spec:endcode

impl<G: KimchiCurve> ProverIndex<G> {
    /// this function compiles the index from constraints
    ///
    /// # Panics
    ///
    /// Will panic if `polynomial segment size` is bigger than `circuit`.
    pub fn create(
        mut cs: ConstraintSystem<G::ScalarField>,
        endo_q: G::ScalarField,
        srs: Arc<SRS<G>>,
    ) -> Self {
        let max_poly_size = srs.g.len();
        if cs.public > 0 {
            assert!(
                max_poly_size >= cs.domain.d1.size(),
                "polynomial segment size has to be not smaller that that of the circuit!"
            );
        }
        cs.endo = endo_q;

        // pre-compute the linearization
<<<<<<< HEAD
        let (linearization, powers_of_alpha) = expr_linearization(
            cs.column_evaluations.chacha_selectors8.is_some(),
            cs.column_evaluations.range_check_selectors8.is_some(),
            cs.lookup_constraint_system
                .as_ref()
                .map(|lcs| &lcs.configuration),
            cs.column_evaluations.foreign_field_add_selector8.is_some(),
            cs.column_evaluations.foreign_field_mul_selector8.is_some(),
            cs.column_evaluations.xor_selector8.is_some(),
            true,
        );
=======
        let (linearization, powers_of_alpha) = expr_linearization(&cs.feature_flags, true);
>>>>>>> 4b4807ed

        // set `max_quot_size` to the degree of the quotient polynomial,
        // which is obtained by looking at the highest monomial in the sum
        // $$\sum_{i=0}^{PERMUTS} (w_i(x) + \beta k_i x + \gamma)$$
        // where the $w_i(x)$ are of degree the size of the domain.
        let max_quot_size = PERMUTS * cs.domain.d1.size();

        ProverIndex {
            cs,
            linearization,
            powers_of_alpha,
            srs,
            max_poly_size,
            max_quot_size,
            verifier_index: None,
            verifier_index_digest: None,
        }
    }

    /// Retrieve or compute the digest for the corresponding verifier index.
    /// If the digest is not already cached inside the index, store it.
    pub fn compute_verifier_index_digest<
        EFqSponge: Clone + FqSponge<G::BaseField, G, G::ScalarField>,
    >(
        &mut self,
    ) -> G::BaseField {
        if let Some(verifier_index_digest) = self.verifier_index_digest {
            return verifier_index_digest;
        }

        if self.verifier_index.is_none() {
            self.verifier_index = Some(self.verifier_index());
        }

        let verifier_index_digest = self.verifier_index_digest::<EFqSponge>();
        self.verifier_index_digest = Some(verifier_index_digest);
        verifier_index_digest
    }

    /// Retrieve or compute the digest for the corresponding verifier index.
    pub fn verifier_index_digest<EFqSponge: Clone + FqSponge<G::BaseField, G, G::ScalarField>>(
        &self,
    ) -> G::BaseField {
        if let Some(verifier_index_digest) = self.verifier_index_digest {
            return verifier_index_digest;
        }

        match &self.verifier_index {
            None => {
                let verifier_index = self.verifier_index();
                verifier_index.digest::<EFqSponge>()
            }
            Some(verifier_index) => verifier_index.digest::<EFqSponge>(),
        }
    }
}

pub mod testing {
    use super::*;
    use crate::circuits::{
        gate::CircuitGate,
        lookup::{runtime_tables::RuntimeTableCfg, tables::LookupTable},
    };
    use ark_ff::{PrimeField, SquareRootField};
    use commitment_dlog::srs::endos;
    use num_bigint::BigUint;

    /// Create new index for lookups.
    ///
    /// # Panics
    ///
    /// Will panic if `constraint system` is not built with `gates` input.
    pub fn new_index_for_test_with_lookups<G: KimchiCurve>(
        gates: Vec<CircuitGate<G::ScalarField>>,
        public: usize,
        prev_challenges: usize,
        lookup_tables: Vec<LookupTable<G::ScalarField>>,
        runtime_tables: Option<Vec<RuntimeTableCfg<G::ScalarField>>>,
        foreign_modulus: Option<BigUint>,
    ) -> ProverIndex<G>
    where
        G::BaseField: PrimeField,
        G::ScalarField: PrimeField + SquareRootField,
    {
        // not sure if theres a smarter way instead of the double unwrap, but should be fine in the test
        let cs = ConstraintSystem::<G::ScalarField>::create(gates)
            .lookup(lookup_tables)
            .runtime(runtime_tables)
            .public(public)
            .prev_challenges(prev_challenges)
            .foreign_field_modulus(&foreign_modulus)
            .build()
            .unwrap();
        let mut srs = SRS::<G>::create(cs.domain.d1.size());
        srs.add_lagrange_basis(cs.domain.d1);
        let srs = Arc::new(srs);

        let (endo_q, _endo_r) = endos::<G::OtherCurve>();
        ProverIndex::<G>::create(cs, endo_q, srs)
    }

    pub fn new_index_for_test<G: KimchiCurve>(
        gates: Vec<CircuitGate<G::ScalarField>>,
        public: usize,
    ) -> ProverIndex<G>
    where
        G::BaseField: PrimeField,
        G::ScalarField: PrimeField + SquareRootField,
    {
        new_index_for_test_with_lookups::<G>(gates, public, 0, vec![], None, None)
    }
}<|MERGE_RESOLUTION|>--- conflicted
+++ resolved
@@ -76,21 +76,7 @@
         cs.endo = endo_q;
 
         // pre-compute the linearization
-<<<<<<< HEAD
-        let (linearization, powers_of_alpha) = expr_linearization(
-            cs.column_evaluations.chacha_selectors8.is_some(),
-            cs.column_evaluations.range_check_selectors8.is_some(),
-            cs.lookup_constraint_system
-                .as_ref()
-                .map(|lcs| &lcs.configuration),
-            cs.column_evaluations.foreign_field_add_selector8.is_some(),
-            cs.column_evaluations.foreign_field_mul_selector8.is_some(),
-            cs.column_evaluations.xor_selector8.is_some(),
-            true,
-        );
-=======
         let (linearization, powers_of_alpha) = expr_linearization(&cs.feature_flags, true);
->>>>>>> 4b4807ed
 
         // set `max_quot_size` to the degree of the quotient polynomial,
         // which is obtained by looking at the highest monomial in the sum
