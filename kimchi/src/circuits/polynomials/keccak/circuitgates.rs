--- conflicted
+++ resolved
@@ -45,9 +45,119 @@
 };
 use ark_ff::PrimeField;
 
+//~ ##### `KeccakXor` - XOR constraints for 32-bit words
+//~
+//~ Let `inp` be a 64-bit word. The constraint is: `in` $= 2^{32} \cdot$ `in_hi` $+$ `in_lo`.
+//~ It takes 3 cells for values `in`, `in_hi`, `in_lo`. We have not yet placed them w.r.t.
+//~ other rows of the Keccak computation; the only requirement is that all these cells be
+//~ within the first 7 columns for permutation argument accessibility.
+//
+//~ * This circuit gate is used to constrain that `in1` xored with `in2` equals `out`.
+//~ * This gate operates on the `Curr` row and the `Next` row.
+//~
+//~ It uses three different types of constraints
+//~ * copy    - copy to another cell (32-bits)
+//~ * plookup - xor-table plookup (4-bits)
+//~
+//~ The 4-bit crumbs are assumed to be laid out with `0` being the least significant crumb.
+//~ Given values `in1`, `in2` and `out`, the layout looks like this:
+//~
+//~ First we consider a XOR gate that checks that a 32-bit word `out` is the XOR of `in1` and `in2`.
+//~ This gate will use 2 rows, with a `Xor` row followed by a `Zero` row.
+//~
+//~ | Gates | `KeccakXor`      | `Zero`           |
+//~ | ----- | ---------------- | ---------------- |
+//~ | Rows  |           0      |           1      |
+//~ | Cols  |                  |                  |
+//~ |     0 | copy     `in1`   | copy     `out`   |
+//~ |     1 |                  | copy     `in2`   |
+//~ |     2 |                  |                  |
+//~ |     3 | plookup0 `in2_0` | plookup4 `in2_4` |
+//~ |     4 | plookup1 `in2_1` | plookup5 `in2_5` |
+//~ |     5 | plookup2 `in2_2` | plookup6 `in2_6` |
+//~ |     6 | plookup3 `in2_3` | plookup8 `in2_7` |
+//~ |     7 | plookup0 `in1_0` | plookup4 `in1_4` |
+//~ |     8 | plookup1 `in1_1` | plookup5 `in1_5` |
+//~ |     9 | plookup2 `in1_2` | plookup6 `in1_6` |
+//~ |    10 | plookup3 `in1_3` | plookup7 `in1_7` |
+//~ |    11 | plookup0 `out_0` | plookup4 `out_4` |
+//~ |    12 | plookup1 `out_1` | plookup5 `out_5` |
+//~ |    13 | plookup2 `out_2` | plookup6 `out_6` |
+//~ |    14 | plookup3 `out_3` | plookup7 `out_7` |
+//~
+//~ Now we apply this gate twice to obtain a XOR gadget for 64-bit words by halving:
+//~
+//~ Consider the following operations:
+//~ * `out_lo` $=$ `in1_lo` $\oplus$ `in2_lo` and
+//~ * `out_hi` $=$ `in1_hi` $\oplus$ `in2_hi`,
+//~ where each element is 32 bits long.
+//~
+//~ | Gates | `KeccakXor` |   `Zero` | `KeccakXor` |   `Zero` |
+//~ | ----- | ----------- | -------- | ----------- | -------- |
+//~ | Rows  |          0  |       1  |          2  |        3 |
+//~ | Cols  |             |          |             |          |
+//~ |     0 |    `in1_lo` | `out_lo` |    `in1_hi` | `out_hi` |
+//~ |     1 |             | `in2_lo` |             | `in2_hi` |
+//~ |     2 |             |          |             |          |
+//~ |     3 |     `in2_0` |  `in2_4` |     `in2_8` | `in2_12` |
+//~ |     4 |     `in2_1` |  `in2_5` |     `in2_9` | `in2_13` |
+//~ |     5 |     `in2_2` |  `in2_6` |    `in2_10` | `in2_14` |
+//~ |     6 |     `in2_3` |  `in2_7` |    `in2_11` | `in2_15` |
+//~ |     7 |     `in1_0` |  `in1_4` |     `in2_8` | `in2_12` |
+//~ |     8 |     `in1_1` |  `in1_5` |     `in2_9` | `in2_13` |
+//~ |     9 |     `in1_2` |  `in1_6` |    `in2_10` | `in2_14` |
+//~ |    10 |     `in1_3` |  `in1_7` |    `in2_11` | `in2_15` |
+//~ |    11 |     `out_0` |  `out_4` |     `in2_8` | `in2_12` |
+//~ |    12 |     `out_1` |  `out_5` |     `in2_9` | `in2_13` |
+//~ |    13 |     `out_2` |  `out_6` |    `in2_10` | `in2_14` |
+//~ |    14 |     `out_3` |  `out_7` |    `in2_11` | `in2_15` |
+//~
+//~
+//~ ##### Gate types:
+//~
+//~ Different rows are constrained using different CircuitGate types
+//~
+//~  | Row | `CircuitGate` | Purpose                        |
+//~  | --- | ------------- | ------------------------------ |
+//~  |   0 | `KeccakXor`   | Xor first 2 bytes of low  half |
+//~  |   1 | `Zero`        | Xor last  2 bytes of low  half |
+//~  |   2 | `KeccakXor`   | Xor first 2 bytes of high half |
+//~  |   3 | `Zero`        | Xor last  2 bytes of high half |
+//~
+#[derive(Default)]
+pub struct KeccakXor<F>(PhantomData<F>);
+
+impl<F> Argument<F> for KeccakXor<F>
+where
+    F: PrimeField,
+{
+    const ARGUMENT_TYPE: ArgumentType = ArgumentType::Gate(GateType::KeccakXor);
+    const CONSTRAINTS: u32 = 3;
+
+    // Constraints for KeccakXor
+    //   * Operates on Curr and Next rows
+    //   * Constrain the decomposition of `in1`, `in2` and `out`
+    //   * The actual XOR is performed thanks to the plookups.
+    fn constraint_checks<T: ExprOps<F>>(env: &ArgumentEnv<F, T>) -> Vec<T> {
+        let mut constraints = vec![];
+
+        let out_sum = four_bit_sum(env, 14);
+        let in1_sum = four_bit_sum(env, 10);
+        let in2_sum = four_bit_sum(env, 6);
+
+        // Check first input is well formed
+        constraints.push(in1_sum - env.witness_curr(0));
+        // Check second input is well formed
+        constraints.push(in2_sum - env.witness_next(1));
+        // Check output input is well formed
+        constraints.push(out_sum - env.witness_next(0));
+
+        constraints
+    }
+}
+
 //~ ##### `KeccakRot` - Constraints for rotation of 64-bit words
 //~
-<<<<<<< HEAD
 //~ * This circuit gate is used to constrain that a 64-bit word is rotated by r<64 bits to the "left".
 //~ * The rotation is performed towards the most significant side (thus, the new LSB is fed with the old MSB).
 //~ * This gate operates only on the `Curr` row.
@@ -156,172 +266,6 @@
     }
 }
 
-//~ ##### `KeccakXor` - XOR constraints for 32-bit words
-//~
-//~ * This circuit gate is used to constrain that `in1` xored with `in2` equals `out`.
-//~ * This gate operates on the `Curr` row and the `Next` row.
-//~
-//~ It uses three different types of constraints
-//~ * copy    - copy to another cell (32-bits)
-//~ * plookup - xor-table plookup (4-bits)
-//~
-//~ The 4-bit crumbs are assumed to be laid out with `0` being the least significant crumb.
-//~ Given values `in1`, `in2` and `out`, the layout looks like this:
-=======
-//~ Let `inp` be a 64-bit word. The constraint is: `in` $= 2^{32} \cdot$ `in_hi` $+$ `in_lo`.
-//~ It takes 3 cells for values `in`, `in_hi`, `in_lo`. We have not yet placed them w.r.t.
-//~ other rows of the Keccak computation; the only requirement is that all these cells be
-//~ within the first 7 columns for permutation argument accessibility.
-//
-//~ ##### XOR gate
->>>>>>> 60b0c1b3
-//~
-//~ First we consider a XOR gate that checks that a 32-bit word `out` is the XOR of `in1` and `in2`.
-//~ This gate will use 2 rows, with a `Xor` row followed by a `Zero` row.
-//~
-//~ | Gates | `KeccakXor`      | `Zero`           |
-//~ | ----- | ---------------- | ---------------- |
-//~ | Rows  |           0      |           1      |
-//~ | Cols  |                  |                  |
-//~ |     0 | copy     `in1`   | copy     `out`   |
-//~ |     1 |                  | copy     `in2`   |
-//~ |     2 |                  |                  |
-//~ |     3 | plookup0 `in2_0` | plookup4 `in2_4` |
-//~ |     4 | plookup1 `in2_1` | plookup5 `in2_5` |
-//~ |     5 | plookup2 `in2_2` | plookup6 `in2_6` |
-//~ |     6 | plookup3 `in2_3` | plookup8 `in2_7` |
-//~ |     7 | plookup0 `in1_0` | plookup4 `in1_4` |
-//~ |     8 | plookup1 `in1_1` | plookup5 `in1_5` |
-//~ |     9 | plookup2 `in1_2` | plookup6 `in1_6` |
-//~ |    10 | plookup3 `in1_3` | plookup7 `in1_7` |
-//~ |    11 | plookup0 `out_0` | plookup4 `out_4` |
-//~ |    12 | plookup1 `out_1` | plookup5 `out_5` |
-//~ |    13 | plookup2 `out_2` | plookup6 `out_6` |
-//~ |    14 | plookup3 `out_3` | plookup7 `out_7` |
-//~
-//~ Now we apply this gate twice to obtain a XOR gadget for 64-bit words by halving:
-//~
-//~ Consider the following operations:
-//~ * `out_lo` $=$ `in1_lo` $\oplus$ `in2_lo` and
-//~ * `out_hi` $=$ `in1_hi` $\oplus$ `in2_hi`,
-//~ where each element is 32 bits long.
-//~
-//~ | Gates | `KeccakXor` |   `Zero` | `KeccakXor` |   `Zero` |
-//~ | ----- | ----------- | -------- | ----------- | -------- |
-//~ | Rows  |          0  |       1  |          2  |        3 |
-//~ | Cols  |             |          |             |          |
-//~ |     0 |    `in1_lo` | `out_lo` |    `in1_hi` | `out_hi` |
-//~ |     1 |             | `in2_lo` |             | `in2_hi` |
-//~ |     2 |             |          |             |          |
-//~ |     3 |     `in2_0` |  `in2_4` |     `in2_8` | `in2_12` |
-//~ |     4 |     `in2_1` |  `in2_5` |     `in2_9` | `in2_13` |
-//~ |     5 |     `in2_2` |  `in2_6` |    `in2_10` | `in2_14` |
-//~ |     6 |     `in2_3` |  `in2_7` |    `in2_11` | `in2_15` |
-//~ |     7 |     `in1_0` |  `in1_4` |     `in2_8` | `in2_12` |
-//~ |     8 |     `in1_1` |  `in1_5` |     `in2_9` | `in2_13` |
-//~ |     9 |     `in1_2` |  `in1_6` |    `in2_10` | `in2_14` |
-//~ |    10 |     `in1_3` |  `in1_7` |    `in2_11` | `in2_15` |
-//~ |    11 |     `out_0` |  `out_4` |     `in2_8` | `in2_12` |
-//~ |    12 |     `out_1` |  `out_5` |     `in2_9` | `in2_13` |
-//~ |    13 |     `out_2` |  `out_6` |    `in2_10` | `in2_14` |
-//~ |    14 |     `out_3` |  `out_7` |    `in2_11` | `in2_15` |
-<<<<<<< HEAD
-=======
-//~
-//~ ```admonition::notice
-//~  We could half the number of rows of the 64-bit XOR gadget by having lookups
-//~  for 8 bits at a time, but for now we will use the 4-bit XOR table that we have.
-//~ ```
-//~
-//~ ##### Gate types:
->>>>>>> 60b0c1b3
-//~
-//~ Different rows are constrained using different CircuitGate types
-//~
-//~  | Row | `CircuitGate` | Purpose                        |
-//~  | --- | ------------- | ------------------------------ |
-//~  |   0 | `KeccakXor`   | Xor first 2 bytes of low  half |
-//~  |   1 | `Zero`        | Xor last  2 bytes of low  half |
-//~  |   2 | `KeccakXor`   | Xor first 2 bytes of high half |
-//~  |   3 | `Zero`        | Xor last  2 bytes of high half |
-//~
-<<<<<<< HEAD
-=======
-
-use std::marker::PhantomData;
-
-use crate::circuits::{
-    argument::{Argument, ArgumentEnv, ArgumentType},
-    expr::constraints::ExprOps,
-    gate::GateType,
-};
-use ark_ff::PrimeField;
-
-//~ ##### `KeccakXor` - XOR constraints for 32-bit words
-//~
-//~ * This circuit gate is used to constrain that `in1` xored with `in2` equals `out`.
-//~ * This gate operates on the `Curr` row and the `Next` row.
-//~
-//~ It uses three different types of constraints
-//~ * copy    - copy to another cell (32-bits)
-//~ * plookup - xor-table plookup (4-bits)
-//~
-//~ The 4-bit crumbs are assumed to be laid out with `0` column being the least significant crumb.
-//~ Given values `in1`, `in2` and `out`, the layout looks like this:
-//~
-//~ | Column |          `Curr`  |          `Next`  |
-//~ | ------ | ---------------- | ---------------- |
-//~ |      0 | copy     `in1`   | copy     `out`   |
-//~ |      1 |                  | copy     `in2`   |
-//~ |      2 |                  |                  |
-//~ |      3 | plookup0 `in2_0` | plookup4 `in2_4` |
-//~ |      4 | plookup1 `in2_1` | plookup5 `in2_5` |
-//~ |      5 | plookup2 `in2_2` | plookup6 `in2_6` |
-//~ |      6 | plookup3 `in2_3` | plookup8 `in2_7` |
-//~ |      7 | plookup0 `in1_0` | plookup4 `in1_4` |
-//~ |      8 | plookup1 `in1_1` | plookup5 `in1_5` |
-//~ |      9 | plookup2 `in1_2` | plookup6 `in1_6` |
-//~ |     10 | plookup3 `in1_3` | plookup7 `in1_7` |
-//~ |     11 | plookup0 `out_0` | plookup4 `out_4` |
-//~ |     12 | plookup1 `out_1` | plookup5 `out_5` |
-//~ |     13 | plookup2 `out_2` | plookup6 `out_6` |
-//~ |     14 | plookup3 `out_3` | plookup7 `out_7` |
-//~
-
->>>>>>> 60b0c1b3
-#[derive(Default)]
-pub struct KeccakXor<F>(PhantomData<F>);
-
-impl<F> Argument<F> for KeccakXor<F>
-where
-    F: PrimeField,
-{
-    const ARGUMENT_TYPE: ArgumentType = ArgumentType::Gate(GateType::KeccakXor);
-    const CONSTRAINTS: u32 = 3;
-
-    // Constraints for KeccakXor
-    //   * Operates on Curr and Next rows
-    //   * Constrain the decomposition of `in1`, `in2` and `out`
-    //   * The actual XOR is performed thanks to the plookups.
-    fn constraint_checks<T: ExprOps<F>>(env: &ArgumentEnv<F, T>) -> Vec<T> {
-        let mut constraints = vec![];
-
-        let out_sum = four_bit_sum(env, 14);
-        let in1_sum = four_bit_sum(env, 10);
-        let in2_sum = four_bit_sum(env, 6);
-
-        // Check first input is well formed
-        constraints.push(in1_sum - env.witness_curr(0));
-        // Check second input is well formed
-        constraints.push(in2_sum - env.witness_next(1));
-        // Check output input is well formed
-        constraints.push(out_sum - env.witness_next(0));
-
-        constraints
-    }
-}
-
-<<<<<<< HEAD
 //~ ##### `KeccakBits` - 32-bit decomposition gate
 //~
 //~ This is a basic operation that is typically done for 64-bit initial state and
@@ -388,16 +332,6 @@
     env.witness_curr(idx) - (env.witness_curr(idx + 2) * half_bits + env.witness_curr(idx + 1))
 }
 
-// Computes the decomposition of a 32-bit word whose most significant 4-bit crumb
-// is located in the `max` column of `witness_next`. The layout is the following:
-//
-// |        | max - 3 | max - 2 | max - 1 |     max |
-// | ------ | ------- | ------- | ------- | ------- |
-// | `Curr` |  crumb0 |  crumb1 |  crumb2 |  crumb3 |
-// | `Next` |  crumb4 |  crumb5 |  crumb6 |  crumb7 |
-//
-fn four_bit<F: PrimeField, T: ExprOps<F>>(env: &ArgumentEnv<F, T>, max: usize) -> T {
-=======
 /// Computes the decomposition of a 32-bit word whose most significant 4-bit crumb
 /// is located in the `max` column of `witness_next`. The layout is the following:
 ///
@@ -407,7 +341,6 @@
 /// | `Next` |  crumb4 |  crumb5 |  crumb6 |  crumb7 |
 ///
 fn four_bit_sum<F: PrimeField, T: ExprOps<F>>(env: &ArgumentEnv<F, T>, max: usize) -> T {
->>>>>>> 60b0c1b3
     let mut sum = T::zero();
     let two = T::from(2u64);
     let four_bit = two.pow(4);
