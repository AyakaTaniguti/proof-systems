--- conflicted
+++ resolved
@@ -539,7 +539,6 @@
         let d = D::new(1024).unwrap();
 
         let pt = F::rand(rng);
-<<<<<<< HEAD
         let mut eval = || {
             ProofEvaluations::new(
                 array_init(|_| F::rand(rng)),
@@ -551,26 +550,11 @@
                         .collect(),
                     F::rand(rng),
                     F::rand(rng),
+                    None,
                 )),
                 F::zero(),
                 F::zero(),
             )
-=======
-        let mut eval = || ProofEvaluations {
-            w: array_init(|_| F::rand(rng)),
-            z: F::rand(rng),
-            s: array_init(|_| F::rand(rng)),
-            generic_selector: F::zero(),
-            poseidon_selector: F::zero(),
-            lookup: Some(LookupEvaluations {
-                sorted: (0..(lookup_info.max_per_row + 1))
-                    .map(|_| F::rand(rng))
-                    .collect(),
-                aggreg: F::rand(rng),
-                table: F::rand(rng),
-                runtime: None,
-            }),
->>>>>>> c1b18d92
         };
 
         let evals = vec![eval(), eval()];
