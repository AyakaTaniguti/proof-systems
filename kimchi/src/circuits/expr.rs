use crate::{
    circuits::{
        domains::EvaluationDomains,
        gate::{CurrOrNext, GateType},
        lookup::{index::LookupSelectors, lookups::LookupPattern},
        polynomials::permutation::eval_vanishes_on_last_4_rows,
        wires::COLUMNS,
    },
    proof::{PointEvaluations, ProofEvaluations},
};
use ark_ff::{FftField, Field, One, PrimeField, Zero};
use ark_poly::{
    univariate::DensePolynomial, EvaluationDomain, Evaluations, Radix2EvaluationDomain as D,
};
use itertools::Itertools;
use num_bigint::BigUint;
use o1_utils::{
    foreign_field::{BigUintForeignFieldHelpers, ForeignFieldHelpers},
    FieldHelpers,
};
use rayon::prelude::*;
use serde::{Deserialize, Serialize};
use std::ops::{Add, AddAssign, Mul, Neg, Sub};
use std::{
    collections::{HashMap, HashSet},
    ops::MulAssign,
};
use std::{fmt, iter::FromIterator};
use thiserror::Error;
use CurrOrNext::{Curr, Next};

use self::constraints::ExprOps;

#[derive(Debug, Error)]
pub enum ExprError {
    #[error("Empty stack")]
    EmptyStack,

    #[error("Lookup should not have been used")]
    LookupShouldNotBeUsed,

    #[error("Linearization failed (needed {0:?} evaluated at the {1:?} row")]
    MissingEvaluation(Column, CurrOrNext),

    #[error("Cannot get index evaluation {0:?} (should have been linearized away)")]
    MissingIndexEvaluation(Column),

    #[error("Linearization failed")]
    FailedLinearization,

    #[error("runtime table not available")]
    MissingRuntime,
}

/// Structure to contain foreign field modulus and its negation
pub struct ForeignFieldModulus {
    /// Foreign field modulus
    pub value: BigUint,
    /// Negated foreign field modulus
    pub negated: BigUint,
}

impl ForeignFieldModulus {
    /// Create a new foreign field modulus structure
    pub fn new(foreign_field_modulus: BigUint) -> Self {
        // Store the foreign field modulus f and f negated over the CRT binary field modulus
        // f' = 2^t - f
        ForeignFieldModulus {
            value: foreign_field_modulus.clone(),
            negated: foreign_field_modulus.negate(),
        }
    }
}

/// The collection of constants required to evaluate an `Expr`.
pub struct Constants<F: 'static> {
    /// The challenge alpha from the PLONK IOP.
    pub alpha: F,
    /// The challenge beta from the PLONK IOP.
    pub beta: F,
    /// The challenge gamma from the PLONK IOP.
    pub gamma: F,
    /// The challenge joint_combiner which is used to combine
    /// joint lookup tables.
    pub joint_combiner: Option<F>,
    /// The endomorphism coefficient
    pub endo_coefficient: F,
    /// The MDS matrix
    pub mds: &'static Vec<Vec<F>>,
    /// The modulus for foreign field operations
    pub foreign_field_modulus: Option<ForeignFieldModulus>,
}

impl<F: 'static> Constants<F> {
    /// Create constants require to evaluate an `Expr`
    pub fn new(
        alpha: F,
        beta: F,
        gamma: F,
        joint_combiner: Option<F>,
        endo_coefficient: F,
        mds: &'static Vec<Vec<F>>,
        foreign_field_modulus: Option<BigUint>,
    ) -> Self {
        let foreign_field_modulus = foreign_field_modulus.map(ForeignFieldModulus::new);

        Constants {
            alpha,
            beta,
            gamma,
            joint_combiner,
            endo_coefficient,
            mds,
            foreign_field_modulus,
        }
    }
}

/// The polynomials specific to the lookup argument.
///
/// All are evaluations over the D8 domain
pub struct LookupEnvironment<'a, F: FftField> {
    /// The sorted lookup table polynomials.
    pub sorted: &'a Vec<Evaluations<F, D<F>>>,
    /// The lookup aggregation polynomials.
    pub aggreg: &'a Evaluations<F, D<F>>,
    /// The lookup-type selector polynomials.
    pub selectors: &'a LookupSelectors<Evaluations<F, D<F>>>,
    /// The evaluations of the combined lookup table polynomial.
    pub table: &'a Evaluations<F, D<F>>,
    /// The evaluations of the optional runtime selector polynomial.
    pub runtime_selector: Option<&'a Evaluations<F, D<F>>>,
    /// The evaluations of the optional runtime table.
    pub runtime_table: Option<&'a Evaluations<F, D<F>>>,
}

/// The collection of polynomials (all in evaluation form) and constants
/// required to evaluate an expression as a polynomial.
///
/// All are evaluations.
pub struct Environment<'a, F: FftField> {
    /// The witness column polynomials
    pub witness: &'a [Evaluations<F, D<F>>; COLUMNS],
    /// The coefficient column polynomials
    pub coefficient: &'a [Evaluations<F, D<F>>; COLUMNS],
    /// The polynomial which vanishes on the last 4 elements of the domain.
    pub vanishes_on_last_4_rows: &'a Evaluations<F, D<F>>,
    /// The permutation aggregation polynomial.
    pub z: &'a Evaluations<F, D<F>>,
    /// The index selector polynomials.
    pub index: HashMap<GateType, &'a Evaluations<F, D<F>>>,
    /// The value `prod_{j != 1} (1 - omega^j)`, used for efficiently
    /// computing the evaluations of the unnormalized Lagrange basis polynomials.
    pub l0_1: F,
    /// Constant values required
    pub constants: Constants<F>,
    /// The domains used in the PLONK argument.
    pub domain: EvaluationDomains<F>,
    /// Lookup specific polynomials
    pub lookup: Option<LookupEnvironment<'a, F>>,
}

impl<'a, F: FftField> Environment<'a, F> {
    fn get_column(&self, col: &Column) -> Option<&'a Evaluations<F, D<F>>> {
        use Column::*;
        let lookup = self.lookup.as_ref();
        match col {
            Witness(i) => Some(&self.witness[*i]),
            Coefficient(i) => Some(&self.coefficient[*i]),
            Z => Some(self.z),
            LookupKindIndex(i) => lookup.and_then(|l| l.selectors[*i].as_ref()),
            LookupSorted(i) => lookup.map(|l| &l.sorted[*i]),
            LookupAggreg => lookup.map(|l| l.aggreg),
            LookupTable => lookup.map(|l| l.table),
            LookupRuntimeSelector => lookup.and_then(|l| l.runtime_selector),
            LookupRuntimeTable => lookup.and_then(|l| l.runtime_table),
            Index(t) => match self.index.get(t) {
                None => None,
                Some(e) => Some(e),
            },
        }
    }
}

// In this file, we define...
//
//     The unnormalized lagrange polynomial
//
//         l_i(x) = (x^n - 1) / (x - omega^i) = prod_{j != i} (x - omega^j)
//
//     and the normalized lagrange polynomial
//
//         L_i(x) = l_i(x) / l_i(omega^i)

/// Computes `prod_{j != n} (1 - omega^j)`
///     Assure we don't multiply by (1 - omega^n) = (1 - omega^0) = (1 - 1) = 0
pub fn l0_1<F: FftField>(d: D<F>) -> F {
    d.elements()
        .skip(1)
        .fold(F::one(), |acc, omega_j| acc * (F::one() - omega_j))
}

// Compute the ith unnormalized lagrange basis
fn unnormalized_lagrange_basis<F: FftField>(domain: &D<F>, i: i32, pt: &F) -> F {
    let omega_i = if i < 0 {
        domain.group_gen.pow(&[-i as u64]).inverse().unwrap()
    } else {
        domain.group_gen.pow(&[i as u64])
    };
    domain.evaluate_vanishing_polynomial(*pt) / (*pt - omega_i)
}

#[derive(Copy, Clone, Debug, PartialEq, Eq, Hash, PartialOrd, Ord, Serialize, Deserialize)]
/// A type representing one of the polynomials involved in the PLONK IOP.
pub enum Column {
    Witness(usize),
    Z,
    LookupSorted(usize),
    LookupAggreg,
    LookupTable,
    LookupKindIndex(LookupPattern),
    LookupRuntimeSelector,
    LookupRuntimeTable,
    Index(GateType),
    Coefficient(usize),
}

impl Column {
    fn domain(&self) -> Domain {
        match self {
            Column::Index(GateType::Generic) => Domain::D4,
            Column::Index(GateType::CompleteAdd) => Domain::D4,
            _ => Domain::D8,
        }
    }

    fn latex(&self) -> String {
        match self {
            Column::Witness(i) => format!("w_{{{i}}}"),
            Column::Z => "Z".to_string(),
            Column::LookupSorted(i) => format!("s_{{{}}}", i),
            Column::LookupAggreg => "a".to_string(),
            Column::LookupTable => "t".to_string(),
            Column::LookupKindIndex(i) => format!("k_{{{:?}}}", i),
            Column::LookupRuntimeSelector => "rts".to_string(),
            Column::LookupRuntimeTable => "rt".to_string(),
            Column::Index(gate) => {
                format!("{:?}", gate)
            }
            Column::Coefficient(i) => format!("c_{{{}}}", i),
        }
    }

    fn text(&self) -> String {
        match self {
            Column::Witness(i) => format!("w[{i}]"),
            Column::Z => "Z".to_string(),
            Column::LookupSorted(i) => format!("s[{}]", i),
            Column::LookupAggreg => "a".to_string(),
            Column::LookupTable => "t".to_string(),
            Column::LookupKindIndex(i) => format!("k[{:?}]", i),
            Column::LookupRuntimeSelector => "rts".to_string(),
            Column::LookupRuntimeTable => "rt".to_string(),
            Column::Index(gate) => {
                format!("{:?}", gate)
            }
            Column::Coefficient(i) => format!("c[{}]", i),
        }
    }
}

#[derive(Copy, Clone, Debug, PartialEq, Eq, Hash, PartialOrd, Ord, Serialize, Deserialize)]
/// A type representing a variable which can appear in a constraint. It specifies a column
/// and a relative position (Curr or Next)
pub struct Variable {
    /// The column of this variable
    pub col: Column,
    /// The row (Curr of Next) of this variable
    pub row: CurrOrNext,
}

impl Variable {
    fn ocaml(&self) -> String {
        format!("var({:?}, {:?})", self.col, self.row)
    }

    fn latex(&self) -> String {
        let col = self.col.latex();
        match self.row {
            Curr => col,
            Next => format!("\\tilde{{{col}}}"),
        }
    }

    fn text(&self) -> String {
        let col = self.col.text();
        match self.row {
            Curr => format!("Curr({col})"),
            Next => format!("Next({col})"),
        }
    }
}

#[derive(Clone, Debug, PartialEq)]
/// An arithmetic expression over
///
/// - the operations *, +, -, ^
/// - the constants `alpha`, `beta`, `gamma`, `joint_combiner`, and literal field elements.
pub enum ConstantExpr<F> {
    // TODO: Factor these out into an enum just for Alpha, Beta, Gamma, JointCombiner
    Alpha,
    Beta,
    Gamma,
    JointCombiner,
    // TODO: EndoCoefficient and Mds differ from the other 4 base constants in
    // that they are known at compile time. This should be extracted out into two
    // separate constant expression types.
    EndoCoefficient,
    Mds { row: usize, col: usize },
    ForeignFieldModulus(usize),
    NegForeignFieldModulus(usize),
    Literal(F),
    Pow(Box<ConstantExpr<F>>, u64),
    // TODO: I think having separate Add, Sub, Mul constructors is faster than
    // having a BinOp constructor :(
    Add(Box<ConstantExpr<F>>, Box<ConstantExpr<F>>),
    Mul(Box<ConstantExpr<F>>, Box<ConstantExpr<F>>),
    Sub(Box<ConstantExpr<F>>, Box<ConstantExpr<F>>),
}

impl<F: Copy> ConstantExpr<F> {
    fn to_polish_(&self, res: &mut Vec<PolishToken<F>>) {
        match self {
            ConstantExpr::Alpha => res.push(PolishToken::Alpha),
            ConstantExpr::Beta => res.push(PolishToken::Beta),
            ConstantExpr::Gamma => res.push(PolishToken::Gamma),
            ConstantExpr::JointCombiner => res.push(PolishToken::JointCombiner),
            ConstantExpr::EndoCoefficient => res.push(PolishToken::EndoCoefficient),
            ConstantExpr::Mds { row, col } => res.push(PolishToken::Mds {
                row: *row,
                col: *col,
            }),
            ConstantExpr::ForeignFieldModulus(i) => res.push(PolishToken::ForeignFieldModulus(*i)),
            ConstantExpr::NegForeignFieldModulus(i) => {
                res.push(PolishToken::NegForeignFieldModulus(*i))
            }
            ConstantExpr::Add(x, y) => {
                x.as_ref().to_polish_(res);
                y.as_ref().to_polish_(res);
                res.push(PolishToken::Add)
            }
            ConstantExpr::Mul(x, y) => {
                x.as_ref().to_polish_(res);
                y.as_ref().to_polish_(res);
                res.push(PolishToken::Mul)
            }
            ConstantExpr::Sub(x, y) => {
                x.as_ref().to_polish_(res);
                y.as_ref().to_polish_(res);
                res.push(PolishToken::Sub)
            }
            ConstantExpr::Literal(x) => res.push(PolishToken::Literal(*x)),
            ConstantExpr::Pow(x, n) => {
                x.to_polish_(res);
                res.push(PolishToken::Pow(*n))
            }
        }
    }
}

impl<F: Field> ConstantExpr<F> {
    /// Exponentiate a constant expression.
    pub fn pow(self, p: u64) -> Self {
        if p == 0 {
            return Literal(F::one());
        }
        use ConstantExpr::*;
        match self {
            Literal(x) => Literal(x.pow(&[p])),
            x => Pow(Box::new(x), p),
        }
    }

    /// Evaluate the given constant expression to a field element.
    pub fn value(&self, c: &Constants<F>) -> F {
        use ConstantExpr::*;
        match self {
            Alpha => c.alpha,
            Beta => c.beta,
            Gamma => c.gamma,
            JointCombiner => c.joint_combiner.expect("joint lookup was not expected"),
            EndoCoefficient => c.endo_coefficient,
            Mds { row, col } => c.mds[*row][*col],
            ForeignFieldModulus(i) => {
                if let Some(modulus) = &c.foreign_field_modulus {
                    modulus.value.to_field_limbs::<F>()[*i]
                } else {
                    F::zero()
                }
            }
            NegForeignFieldModulus(i) => {
                if let Some(modulus) = &c.foreign_field_modulus {
                    modulus.negated.to_field_limbs()[*i]
                } else {
                    F::zero()
                }
            }
            Literal(x) => *x,
            Pow(x, p) => x.value(c).pow(&[*p as u64]),
            Mul(x, y) => x.value(c) * y.value(c),
            Add(x, y) => x.value(c) + y.value(c),
            Sub(x, y) => x.value(c) - y.value(c),
        }
    }
}

/// A key for a cached value
#[derive(Copy, Clone, Debug, PartialEq, Eq, Hash, PartialOrd, Ord)]
pub struct CacheId(usize);

/// A cache
#[derive(Default)]
pub struct Cache {
    next_id: usize,
}

impl CacheId {
    fn get_from<'a, 'b, F: FftField>(
        &self,
        cache: &'b HashMap<CacheId, EvalResult<'a, F>>,
    ) -> Option<EvalResult<'b, F>> {
        cache.get(self).map(|e| match e {
            EvalResult::Constant(x) => EvalResult::Constant(*x),
            EvalResult::SubEvals {
                domain,
                shift,
                evals,
            } => EvalResult::SubEvals {
                domain: *domain,
                shift: *shift,
                evals,
            },
            EvalResult::Evals { domain, evals } => EvalResult::SubEvals {
                domain: *domain,
                shift: 0,
                evals,
            },
        })
    }

    fn var_name(&self) -> String {
        format!("x_{}", self.0)
    }

    fn latex_name(&self) -> String {
        format!("x_{{{}}}", self.0)
    }

    fn text_name(&self) -> String {
        format!("x[{}]", self.0)
    }
}

impl Cache {
    fn next_id(&mut self) -> CacheId {
        let id = self.next_id;
        self.next_id += 1;
        CacheId(id)
    }

    pub fn cache<F: Field, T: ExprOps<F>>(&mut self, e: T) -> T {
        e.cache(self)
    }
}

/// A binary operation
#[derive(Clone, Debug, PartialEq, Eq)]
pub enum Op2 {
    Add,
    Mul,
    Sub,
}

impl Op2 {
    fn to_polish<A>(&self) -> PolishToken<A> {
        use Op2::*;
        match self {
            Add => PolishToken::Add,
            Mul => PolishToken::Mul,
            Sub => PolishToken::Sub,
        }
    }
}

/// An multi-variate polynomial over the base ring `C` with
/// variables
///
/// - `Cell(v)` for `v : Variable`
/// - VanishesOnLast4Rows
/// - UnnormalizedLagrangeBasis(i) for `i : i32`
///
/// This represents a PLONK "custom constraint", which enforces that
/// the corresponding combination of the polynomials corresponding to
/// the above variables should vanish on the PLONK domain.
#[derive(Clone, Debug, PartialEq)]
pub enum Expr<C> {
    Constant(C),
    Cell(Variable),
    Double(Box<Expr<C>>),
    Square(Box<Expr<C>>),
    BinOp(Op2, Box<Expr<C>>, Box<Expr<C>>),
    VanishesOnLast4Rows,
    /// UnnormalizedLagrangeBasis(i) is
    /// (x^n - 1) / (x - omega^i)
    UnnormalizedLagrangeBasis(i32),
    Pow(Box<Expr<C>>, u64),
    Cache(CacheId, Box<Expr<C>>),
}

/// For efficiency of evaluation, we compile expressions to
/// [reverse Polish notation](https://en.wikipedia.org/wiki/Reverse_Polish_notation)
/// expressions, which are vectors of the below tokens.
#[derive(Clone, Debug, PartialEq, Eq, Serialize, Deserialize)]
pub enum PolishToken<F> {
    Alpha,
    Beta,
    Gamma,
    JointCombiner,
    EndoCoefficient,
    Mds { row: usize, col: usize },
    ForeignFieldModulus(usize),
    NegForeignFieldModulus(usize),
    Literal(F),
    Cell(Variable),
    Dup,
    Pow(u64),
    Add,
    Mul,
    Sub,
    VanishesOnLast4Rows,
    UnnormalizedLagrangeBasis(i32),
    Store,
    Load(usize),
}

impl Variable {
<<<<<<< HEAD
    fn evaluate<F: Field>(
        &self,
        evals: &ProofEvaluations<PointEvaluations<F>>,
    ) -> Result<F, ExprError> {
        let point_evaluations = {
            use Column::*;
            let l = evals
                .lookup
                .as_ref()
                .ok_or(ExprError::LookupShouldNotBeUsed);
            match self.col {
                Witness(i) => Ok(evals.w[i]),
                Z => Ok(evals.z),
                LookupSorted(i) => l.map(|l| l.sorted[i]),
                LookupAggreg => l.map(|l| l.aggreg),
                LookupTable => l.map(|l| l.table),
                LookupRuntimeTable => l.and_then(|l| l.runtime.ok_or(ExprError::MissingRuntime)),
                Index(GateType::Poseidon) => Ok(evals.poseidon_selector),
                Index(GateType::Generic) => Ok(evals.generic_selector),
                Coefficient(_) | LookupKindIndex(_) | LookupRuntimeSelector | Index(_) => {
                    Err(ExprError::MissingIndexEvaluation(self.col))
                }
=======
    fn evaluate<F: Field>(&self, evals: &[ProofEvaluations<F>]) -> Result<F, ExprError> {
        let evals = &evals[self.row.shift()];
        use Column::*;
        let l = evals
            .lookup
            .as_ref()
            .ok_or(ExprError::LookupShouldNotBeUsed);
        match self.col {
            Witness(i) => Ok(evals.w[i]),
            Z => Ok(evals.z),
            LookupSorted(i) => l.map(|l| l.sorted[i]),
            LookupAggreg => l.map(|l| l.aggreg),
            LookupTable => l.map(|l| l.table),
            LookupRuntimeTable => l.and_then(|l| l.runtime.ok_or(ExprError::MissingRuntime)),
            Index(GateType::Poseidon) => Ok(evals.poseidon_selector),
            Index(GateType::Generic) => Ok(evals.generic_selector),
            Coefficient(i) => Ok(evals.coefficients[i]),
            LookupKindIndex(_) | LookupRuntimeSelector | Index(_) => {
                Err(ExprError::MissingIndexEvaluation(self.col))
>>>>>>> c3a4c487
            }
        }?;
        match self.row {
            CurrOrNext::Curr => Ok(point_evaluations.zeta),
            CurrOrNext::Next => Ok(point_evaluations.zeta_omega),
        }
    }
}

impl<F: FftField> PolishToken<F> {
    /// Evaluate an RPN expression to a field element.
    pub fn evaluate(
        toks: &[PolishToken<F>],
        d: D<F>,
        pt: F,
        evals: &ProofEvaluations<PointEvaluations<F>>,
        c: &Constants<F>,
    ) -> Result<F, ExprError> {
        let mut stack = vec![];
        let mut cache: Vec<F> = vec![];

        for t in toks.iter() {
            use PolishToken::*;
            match t {
                Alpha => stack.push(c.alpha),
                Beta => stack.push(c.beta),
                Gamma => stack.push(c.gamma),
                JointCombiner => {
                    stack.push(c.joint_combiner.expect("no joint lookup was expected"))
                }
                EndoCoefficient => stack.push(c.endo_coefficient),
                Mds { row, col } => stack.push(c.mds[*row][*col]),
                ForeignFieldModulus(i) => {
                    if let Some(modulus) = &c.foreign_field_modulus {
                        stack.push(modulus.value.to_field_limbs()[*i])
                    }
                }
                NegForeignFieldModulus(i) => {
                    if let Some(modulus) = &c.foreign_field_modulus {
                        stack.push(modulus.negated.to_field_limbs()[*i])
                    }
                }
                VanishesOnLast4Rows => stack.push(eval_vanishes_on_last_4_rows(d, pt)),
                UnnormalizedLagrangeBasis(i) => {
                    stack.push(unnormalized_lagrange_basis(&d, *i, &pt))
                }
                Literal(x) => stack.push(*x),
                Dup => stack.push(stack[stack.len() - 1]),
                Cell(v) => match v.evaluate(evals) {
                    Ok(x) => stack.push(x),
                    Err(e) => return Err(e),
                },
                Pow(n) => {
                    let i = stack.len() - 1;
                    stack[i] = stack[i].pow(&[*n as u64]);
                }
                Add => {
                    let y = stack.pop().ok_or(ExprError::EmptyStack)?;
                    let x = stack.pop().ok_or(ExprError::EmptyStack)?;
                    stack.push(x + y);
                }
                Mul => {
                    let y = stack.pop().ok_or(ExprError::EmptyStack)?;
                    let x = stack.pop().ok_or(ExprError::EmptyStack)?;
                    stack.push(x * y);
                }
                Sub => {
                    let y = stack.pop().ok_or(ExprError::EmptyStack)?;
                    let x = stack.pop().ok_or(ExprError::EmptyStack)?;
                    stack.push(x - y);
                }
                Store => {
                    let x = stack[stack.len() - 1];
                    cache.push(x);
                }
                Load(i) => stack.push(cache[*i]),
            }
        }

        assert_eq!(stack.len(), 1);
        Ok(stack[0])
    }
}

impl<C> Expr<C> {
    /// Convenience function for constructing cell variables.
    pub fn cell(col: Column, row: CurrOrNext) -> Expr<C> {
        Expr::Cell(Variable { col, row })
    }

    pub fn double(self) -> Self {
        Expr::Double(Box::new(self))
    }

    pub fn square(self) -> Self {
        Expr::Square(Box::new(self))
    }

    /// Convenience function for constructing constant expressions.
    pub fn constant(c: C) -> Expr<C> {
        Expr::Constant(c)
    }

    fn degree(&self, d1_size: u64) -> u64 {
        use Expr::*;
        match self {
            Double(x) => x.degree(d1_size),
            Constant(_) => 0,
            VanishesOnLast4Rows => 4,
            UnnormalizedLagrangeBasis(_) => d1_size,
            Cell(_) => d1_size,
            Square(x) => 2 * x.degree(d1_size),
            BinOp(Op2::Mul, x, y) => (*x).degree(d1_size) + (*y).degree(d1_size),
            BinOp(Op2::Add, x, y) | BinOp(Op2::Sub, x, y) => {
                std::cmp::max((*x).degree(d1_size), (*y).degree(d1_size))
            }
            Pow(e, d) => d * e.degree(d1_size),
            Cache(_, e) => e.degree(d1_size),
        }
    }
}

impl<F> fmt::Display for Expr<ConstantExpr<F>>
where
    F: PrimeField,
{
    fn fmt(&self, f: &mut fmt::Formatter) -> fmt::Result {
        write!(f, "{}", self.text_str())
    }
}

#[derive(Clone, Copy, Debug, PartialEq, FromPrimitive, ToPrimitive)]
enum Domain {
    D1 = 1,
    D2 = 2,
    D4 = 4,
    D8 = 8,
}

#[derive(Clone)]
enum EvalResult<'a, F: FftField> {
    Constant(F),
    Evals {
        domain: Domain,
        evals: Evaluations<F, D<F>>,
    },
    /// SubEvals is used to refer to evaluations that can be trivially obtained from a
    /// borrowed evaluation. In this case, by taking a subset of the entries
    /// (specifically when the borrowed `evals` is over a superset of `domain`)
    /// and shifting them
    SubEvals {
        domain: Domain,
        shift: usize,
        evals: &'a Evaluations<F, D<F>>,
    },
}

/// Compute the powers of `x`, `x^0, ..., x^{n - 1}`
pub fn pows<F: Field>(x: F, n: usize) -> Vec<F> {
    if n == 0 {
        return vec![F::one()];
    } else if n == 1 {
        return vec![F::one(), x];
    }
    let mut v = vec![F::one(), x];
    for i in 2..n {
        v.push(v[i - 1] * x);
    }
    v
}

/// Compute the evaluations of the unnormalized lagrange polynomial on
/// H_8 or H_4. Taking H_8 as an example, we show how to compute this
/// polynomial on the expanded domain.
///
/// Let H = < omega >, |H| = n.
///
/// Let l_i(x) be the unnormalized lagrange polynomial,
/// (x^n - 1) / (x - omega^i)
/// = prod_{j != i} (x - omega^j)
///
/// For h in H, h != omega^i,
/// l_i(h) = 0.
/// l_i(omega^i)
/// = prod_{j != i} (omega^i - omega^j)
/// = omega^{i (n - 1)} * prod_{j != i} (1 - omega^{j - i})
/// = omega^{i (n - 1)} * prod_{j != 0} (1 - omega^j)
/// = omega^{i (n - 1)} * l_0(1)
/// = omega^{i n} * omega^{-i} * l_0(1)
/// = omega^{-i} * l_0(1)
///
/// So it is easy to compute l_i(omega^i) from just l_0(1).
///
/// Also, consider the expanded domain H_8 generated by
/// an 8nth root of unity omega_8 (where H_8^8 = H).
///
/// Let omega_8^k in H_8. Write k = 8 * q + r with r < 8.
/// Then
/// omega_8^k = (omega_8^8)^q * omega_8^r = omega^q * omega_8^r
///
/// l_i(omega_8^k)
/// = (omega_8^{k n} - 1) / (omega_8^k - omega^i)
/// = (omega^{q n} omega_8^{r n} - 1) / (omega_8^k - omega^i)
/// = ((omega_8^n)^r - 1) / (omega_8^k - omega^i)
/// = ((omega_8^n)^r - 1) / (omega^q omega_8^r - omega^i)
fn unnormalized_lagrange_evals<F: FftField>(
    l0_1: F,
    i: i32,
    res_domain: Domain,
    env: &Environment<F>,
) -> Evaluations<F, D<F>> {
    let k = match res_domain {
        Domain::D1 => 1,
        Domain::D2 => 2,
        Domain::D4 => 4,
        Domain::D8 => 8,
    };
    let res_domain = get_domain(res_domain, env);

    let d1 = env.domain.d1;
    let n = d1.size;
    // Renormalize negative values to wrap around at domain size
    let i = if i < 0 {
        ((i as isize) + (n as isize)) as usize
    } else {
        i as usize
    };
    let ii = i as u64;
    assert!(ii < n);
    let omega = d1.group_gen;
    let omega_i = omega.pow(&[ii]);
    let omega_minus_i = omega.pow(&[n - ii]);

    // Write res_domain = < omega_k > with
    // |res_domain| = k * |H|

    // omega_k^0, ..., omega_k^k
    let omega_k_n_pows = pows(res_domain.group_gen.pow(&[n]), k);
    let omega_k_pows = pows(res_domain.group_gen, k);

    let mut evals: Vec<F> = {
        let mut v = vec![F::one(); k * (n as usize)];
        let mut omega_q = F::one();
        for q in 0..(n as usize) {
            // omega_q == omega^q
            for r in 1..k {
                v[k * q + r] = omega_q * omega_k_pows[r] - omega_i;
            }
            omega_q *= omega;
        }
        ark_ff::fields::batch_inversion::<F>(&mut v[..]);
        v
    };
    // At this point, in the 0 mod k indices, we have dummy values,
    // and in the other indices k*q + r, we have
    // 1 / (omega^q omega_k^r - omega^i)

    // Set the 0 mod k indices
    for q in 0..(n as usize) {
        evals[k * q] = F::zero();
    }
    evals[k * i] = omega_minus_i * l0_1;

    // Finish computing the non-zero mod k indices
    for q in 0..(n as usize) {
        for r in 1..k {
            evals[k * q + r] *= omega_k_n_pows[r] - F::one();
        }
    }

    Evaluations::<F, D<F>>::from_vec_and_domain(evals, res_domain)
}

impl<'a, F: FftField> EvalResult<'a, F> {
    fn init_<G: Sync + Send + Fn(usize) -> F>(
        res_domain: (Domain, D<F>),
        g: G,
    ) -> Evaluations<F, D<F>> {
        let n = res_domain.1.size();
        Evaluations::<F, D<F>>::from_vec_and_domain(
            (0..n).into_par_iter().map(g).collect(),
            res_domain.1,
        )
    }

    fn init<G: Sync + Send + Fn(usize) -> F>(res_domain: (Domain, D<F>), g: G) -> Self {
        Self::Evals {
            domain: res_domain.0,
            evals: Self::init_(res_domain, g),
        }
    }

    fn add<'b, 'c>(
        self,
        other: EvalResult<'b, F>,
        res_domain: (Domain, D<F>),
    ) -> EvalResult<'c, F> {
        use EvalResult::*;
        match (self, other) {
            (Constant(x), Constant(y)) => Constant(x + y),
            (Evals { domain, mut evals }, Constant(x))
            | (Constant(x), Evals { domain, mut evals }) => {
                evals.evals.par_iter_mut().for_each(|e| *e += x);
                Evals { domain, evals }
            }
            (
                SubEvals {
                    evals,
                    domain,
                    shift,
                },
                Constant(x),
            )
            | (
                Constant(x),
                SubEvals {
                    evals,
                    domain,
                    shift,
                },
            ) => {
                let n = res_domain.1.size();
                let scale = (domain as usize) / (res_domain.0 as usize);
                assert!(scale != 0);
                let v: Vec<_> = (0..n)
                    .into_par_iter()
                    .map(|i| {
                        x + evals.evals[(scale * i + (domain as usize) * shift) % evals.evals.len()]
                    })
                    .collect();
                Evals {
                    domain: res_domain.0,
                    evals: Evaluations::<F, D<F>>::from_vec_and_domain(v, res_domain.1),
                }
            }
            (
                Evals {
                    domain: d1,
                    evals: mut es1,
                },
                Evals {
                    domain: d2,
                    evals: es2,
                },
            ) => {
                assert_eq!(d1, d2);
                es1 += &es2;
                Evals {
                    domain: d1,
                    evals: es1,
                }
            }
            (
                SubEvals {
                    domain: d_sub,
                    shift: s,
                    evals: es_sub,
                },
                Evals {
                    domain: d,
                    mut evals,
                },
            )
            | (
                Evals {
                    domain: d,
                    mut evals,
                },
                SubEvals {
                    domain: d_sub,
                    shift: s,
                    evals: es_sub,
                },
            ) => {
                let scale = (d_sub as usize) / (d as usize);
                assert!(scale != 0);
                evals.evals.par_iter_mut().enumerate().for_each(|(i, e)| {
                    *e += es_sub.evals[(scale * i + (d_sub as usize) * s) % es_sub.evals.len()];
                });
                Evals { evals, domain: d }
            }
            (
                SubEvals {
                    domain: d1,
                    shift: s1,
                    evals: es1,
                },
                SubEvals {
                    domain: d2,
                    shift: s2,
                    evals: es2,
                },
            ) => {
                let scale1 = (d1 as usize) / (res_domain.0 as usize);
                assert!(scale1 != 0);
                let scale2 = (d2 as usize) / (res_domain.0 as usize);
                assert!(scale2 != 0);

                let n = res_domain.1.size();
                let v: Vec<_> = (0..n)
                    .into_par_iter()
                    .map(|i| {
                        es1.evals[(scale1 * i + (d1 as usize) * s1) % es1.evals.len()]
                            + es2.evals[(scale2 * i + (d2 as usize) * s2) % es2.evals.len()]
                    })
                    .collect();

                Evals {
                    domain: res_domain.0,
                    evals: Evaluations::<F, D<F>>::from_vec_and_domain(v, res_domain.1),
                }
            }
        }
    }

    fn sub<'b, 'c>(
        self,
        other: EvalResult<'b, F>,
        res_domain: (Domain, D<F>),
    ) -> EvalResult<'c, F> {
        use EvalResult::*;
        match (self, other) {
            (Constant(x), Constant(y)) => Constant(x - y),
            (Evals { domain, mut evals }, Constant(x)) => {
                evals.evals.par_iter_mut().for_each(|e| *e -= x);
                Evals { domain, evals }
            }
            (Constant(x), Evals { domain, mut evals }) => {
                evals.evals.par_iter_mut().for_each(|e| *e = x - *e);
                Evals { domain, evals }
            }
            (
                SubEvals {
                    evals,
                    domain: d,
                    shift: s,
                },
                Constant(x),
            ) => {
                let scale = (d as usize) / (res_domain.0 as usize);
                assert!(scale != 0);
                EvalResult::init(res_domain, |i| {
                    evals.evals[(scale * i + (d as usize) * s) % evals.evals.len()] - x
                })
            }
            (
                Constant(x),
                SubEvals {
                    evals,
                    domain: d,
                    shift: s,
                },
            ) => {
                let scale = (d as usize) / (res_domain.0 as usize);
                assert!(scale != 0);
                EvalResult::init(res_domain, |i| {
                    x - evals.evals[(scale * i + (d as usize) * s) % evals.evals.len()]
                })
            }
            (
                Evals {
                    domain: d1,
                    evals: mut es1,
                },
                Evals {
                    domain: d2,
                    evals: es2,
                },
            ) => {
                assert_eq!(d1, d2);
                es1 -= &es2;
                Evals {
                    domain: d1,
                    evals: es1,
                }
            }
            (
                SubEvals {
                    domain: d_sub,
                    shift: s,
                    evals: es_sub,
                },
                Evals {
                    domain: d,
                    mut evals,
                },
            ) => {
                let scale = (d_sub as usize) / (d as usize);
                assert!(scale != 0);
                evals.evals.par_iter_mut().enumerate().for_each(|(i, e)| {
                    *e = es_sub.evals[(scale * i + (d_sub as usize) * s) % es_sub.evals.len()] - *e;
                });
                Evals { evals, domain: d }
            }
            (
                Evals {
                    domain: d,
                    mut evals,
                },
                SubEvals {
                    domain: d_sub,
                    shift: s,
                    evals: es_sub,
                },
            ) => {
                let scale = (d_sub as usize) / (d as usize);
                assert!(scale != 0);
                evals.evals.par_iter_mut().enumerate().for_each(|(i, e)| {
                    *e -= es_sub.evals[(scale * i + (d_sub as usize) * s) % es_sub.evals.len()];
                });
                Evals { evals, domain: d }
            }
            (
                SubEvals {
                    domain: d1,
                    shift: s1,
                    evals: es1,
                },
                SubEvals {
                    domain: d2,
                    shift: s2,
                    evals: es2,
                },
            ) => {
                let scale1 = (d1 as usize) / (res_domain.0 as usize);
                assert!(scale1 != 0);
                let scale2 = (d2 as usize) / (res_domain.0 as usize);
                assert!(scale2 != 0);

                EvalResult::init(res_domain, |i| {
                    es1.evals[(scale1 * i + (d1 as usize) * s1) % es1.evals.len()]
                        - es2.evals[(scale2 * i + (d2 as usize) * s2) % es2.evals.len()]
                })
            }
        }
    }

    fn pow<'b>(self, d: u64, res_domain: (Domain, D<F>)) -> EvalResult<'b, F> {
        let mut acc = EvalResult::Constant(F::one());
        for i in (0..u64::BITS).rev() {
            acc = acc.square(res_domain);

            if (d >> i) & 1 == 1 {
                // TODO: Avoid the unnecessary cloning
                acc = acc.mul(self.clone(), res_domain)
            }
        }
        acc
    }

    fn square<'b>(self, res_domain: (Domain, D<F>)) -> EvalResult<'b, F> {
        use EvalResult::*;
        match self {
            Constant(x) => Constant(x.square()),
            Evals { domain, mut evals } => {
                evals.evals.par_iter_mut().for_each(|e| {
                    e.square_in_place();
                });
                Evals { domain, evals }
            }
            SubEvals {
                evals,
                domain: d,
                shift: s,
            } => {
                let scale = (d as usize) / (res_domain.0 as usize);
                assert!(scale != 0);
                EvalResult::init(res_domain, |i| {
                    evals.evals[(scale * i + (d as usize) * s) % evals.evals.len()].square()
                })
            }
        }
    }

    fn mul<'b, 'c>(
        self,
        other: EvalResult<'b, F>,
        res_domain: (Domain, D<F>),
    ) -> EvalResult<'c, F> {
        use EvalResult::*;
        match (self, other) {
            (Constant(x), Constant(y)) => Constant(x * y),
            (Evals { domain, mut evals }, Constant(x))
            | (Constant(x), Evals { domain, mut evals }) => {
                evals.evals.par_iter_mut().for_each(|e| *e *= x);
                Evals { domain, evals }
            }
            (
                SubEvals {
                    evals,
                    domain: d,
                    shift: s,
                },
                Constant(x),
            )
            | (
                Constant(x),
                SubEvals {
                    evals,
                    domain: d,
                    shift: s,
                },
            ) => {
                let scale = (d as usize) / (res_domain.0 as usize);
                assert!(scale != 0);
                EvalResult::init(res_domain, |i| {
                    x * evals.evals[(scale * i + (d as usize) * s) % evals.evals.len()]
                })
            }
            (
                Evals {
                    domain: d1,
                    evals: mut es1,
                },
                Evals {
                    domain: d2,
                    evals: es2,
                },
            ) => {
                assert_eq!(d1, d2);
                es1 *= &es2;
                Evals {
                    domain: d1,
                    evals: es1,
                }
            }
            (
                SubEvals {
                    domain: d_sub,
                    shift: s,
                    evals: es_sub,
                },
                Evals {
                    domain: d,
                    mut evals,
                },
            )
            | (
                Evals {
                    domain: d,
                    mut evals,
                },
                SubEvals {
                    domain: d_sub,
                    shift: s,
                    evals: es_sub,
                },
            ) => {
                let scale = (d_sub as usize) / (d as usize);
                assert!(scale != 0);
                evals.evals.par_iter_mut().enumerate().for_each(|(i, e)| {
                    *e *= es_sub.evals[(scale * i + (d_sub as usize) * s) % es_sub.evals.len()];
                });
                Evals { evals, domain: d }
            }
            (
                SubEvals {
                    domain: d1,
                    shift: s1,
                    evals: es1,
                },
                SubEvals {
                    domain: d2,
                    shift: s2,
                    evals: es2,
                },
            ) => {
                let scale1 = (d1 as usize) / (res_domain.0 as usize);
                assert!(scale1 != 0);
                let scale2 = (d2 as usize) / (res_domain.0 as usize);
                assert!(scale2 != 0);

                EvalResult::init(res_domain, |i| {
                    es1.evals[(scale1 * i + (d1 as usize) * s1) % es1.evals.len()]
                        * es2.evals[(scale2 * i + (d2 as usize) * s2) % es2.evals.len()]
                })
            }
        }
    }
}

fn get_domain<F: FftField>(d: Domain, env: &Environment<F>) -> D<F> {
    match d {
        Domain::D1 => env.domain.d1,
        Domain::D2 => env.domain.d2,
        Domain::D4 => env.domain.d4,
        Domain::D8 => env.domain.d8,
    }
}

impl<F: Field> Expr<ConstantExpr<F>> {
    /// Convenience function for constructing expressions from literal
    /// field elements.
    pub fn literal(x: F) -> Self {
        Expr::Constant(ConstantExpr::Literal(x))
    }

    /// Combines multiple constraints `[c0, ..., cn]` into a single constraint
    /// `alpha^alpha0 * c0 + alpha^{alpha0 + 1} * c1 + ... + alpha^{alpha0 + n} * cn`.
    pub fn combine_constraints(alphas: impl Iterator<Item = u32>, cs: Vec<Self>) -> Self {
        let zero = Expr::<ConstantExpr<F>>::zero();
        cs.into_iter()
            .zip_eq(alphas)
            .map(|(c, i)| Expr::Constant(ConstantExpr::Alpha.pow(i as u64)) * c)
            .fold(zero, |acc, x| acc + x)
    }
}

impl<F: FftField> Expr<ConstantExpr<F>> {
    /// Compile an expression to an RPN expression.
    pub fn to_polish(&self) -> Vec<PolishToken<F>> {
        let mut res = vec![];
        let mut cache = HashMap::new();
        self.to_polish_(&mut cache, &mut res);
        res
    }

    fn to_polish_(&self, cache: &mut HashMap<CacheId, usize>, res: &mut Vec<PolishToken<F>>) {
        match self {
            Expr::Double(x) => {
                x.to_polish_(cache, res);
                res.push(PolishToken::Dup);
                res.push(PolishToken::Add);
            }
            Expr::Square(x) => {
                x.to_polish_(cache, res);
                res.push(PolishToken::Dup);
                res.push(PolishToken::Mul);
            }
            Expr::Pow(x, d) => {
                x.to_polish_(cache, res);
                res.push(PolishToken::Pow(*d))
            }
            Expr::Constant(c) => {
                c.to_polish_(res);
            }
            Expr::Cell(v) => res.push(PolishToken::Cell(*v)),
            Expr::VanishesOnLast4Rows => {
                res.push(PolishToken::VanishesOnLast4Rows);
            }
            Expr::UnnormalizedLagrangeBasis(i) => {
                res.push(PolishToken::UnnormalizedLagrangeBasis(*i));
            }
            Expr::BinOp(op, x, y) => {
                x.to_polish_(cache, res);
                y.to_polish_(cache, res);
                res.push(op.to_polish());
            }
            Expr::Cache(id, e) => {
                match cache.get(id) {
                    Some(pos) =>
                    // Already computed and stored this.
                    {
                        res.push(PolishToken::Load(*pos))
                    }
                    None => {
                        // Haven't computed this yet. Compute it, then store it.
                        e.to_polish_(cache, res);
                        res.push(PolishToken::Store);
                        cache.insert(*id, cache.len());
                    }
                }
            }
        }
    }

    /// The expression `beta`.
    pub fn beta() -> Self {
        Expr::Constant(ConstantExpr::Beta)
    }

    fn evaluate_constants_(&self, c: &Constants<F>) -> Expr<F> {
        use Expr::*;
        // TODO: Use cache
        match self {
            Double(x) => x.evaluate_constants_(c).double(),
            Pow(x, d) => x.evaluate_constants_(c).pow(*d),
            Square(x) => x.evaluate_constants_(c).square(),
            Constant(x) => Constant(x.value(c)),
            Cell(v) => Cell(*v),
            VanishesOnLast4Rows => VanishesOnLast4Rows,
            UnnormalizedLagrangeBasis(i) => UnnormalizedLagrangeBasis(*i),
            BinOp(Op2::Add, x, y) => x.evaluate_constants_(c) + y.evaluate_constants_(c),
            BinOp(Op2::Mul, x, y) => x.evaluate_constants_(c) * y.evaluate_constants_(c),
            BinOp(Op2::Sub, x, y) => x.evaluate_constants_(c) - y.evaluate_constants_(c),
            Cache(id, e) => Cache(*id, Box::new(e.evaluate_constants_(c))),
        }
    }

    /// Evaluate an expression as a field element against an environment.
    pub fn evaluate(
        &self,
        d: D<F>,
        pt: F,
        evals: &ProofEvaluations<PointEvaluations<F>>,
        env: &Environment<F>,
    ) -> Result<F, ExprError> {
        self.evaluate_(d, pt, evals, &env.constants)
    }

    /// Evaluate an expression as a field element against the constants.
    pub fn evaluate_(
        &self,
        d: D<F>,
        pt: F,
        evals: &ProofEvaluations<PointEvaluations<F>>,
        c: &Constants<F>,
    ) -> Result<F, ExprError> {
        use Expr::*;
        match self {
            Double(x) => x.evaluate_(d, pt, evals, c).map(|x| x.double()),
            Constant(x) => Ok(x.value(c)),
            Pow(x, p) => Ok(x.evaluate_(d, pt, evals, c)?.pow(&[*p as u64])),
            BinOp(Op2::Mul, x, y) => {
                let x = (*x).evaluate_(d, pt, evals, c)?;
                let y = (*y).evaluate_(d, pt, evals, c)?;
                Ok(x * y)
            }
            Square(x) => Ok(x.evaluate_(d, pt, evals, c)?.square()),
            BinOp(Op2::Add, x, y) => {
                let x = (*x).evaluate_(d, pt, evals, c)?;
                let y = (*y).evaluate_(d, pt, evals, c)?;
                Ok(x + y)
            }
            BinOp(Op2::Sub, x, y) => {
                let x = (*x).evaluate_(d, pt, evals, c)?;
                let y = (*y).evaluate_(d, pt, evals, c)?;
                Ok(x - y)
            }
            VanishesOnLast4Rows => Ok(eval_vanishes_on_last_4_rows(d, pt)),
            UnnormalizedLagrangeBasis(i) => Ok(unnormalized_lagrange_basis(&d, *i, &pt)),
            Cell(v) => v.evaluate(evals),
            Cache(_, e) => e.evaluate_(d, pt, evals, c),
        }
    }

    /// Evaluate the constant expressions in this expression down into field elements.
    pub fn evaluate_constants(&self, env: &Environment<F>) -> Expr<F> {
        self.evaluate_constants_(&env.constants)
    }

    /// Compute the polynomial corresponding to this expression, in evaluation form.
    pub fn evaluations<'a>(&self, env: &Environment<'a, F>) -> Evaluations<F, D<F>> {
        self.evaluate_constants(env).evaluations(env)
    }
}

enum Either<A, B> {
    Left(A),
    Right(B),
}

impl<F: FftField> Expr<F> {
    /// Evaluate an expression into a field element.
    pub fn evaluate(
        &self,
        d: D<F>,
        pt: F,
        evals: &ProofEvaluations<PointEvaluations<F>>,
    ) -> Result<F, ExprError> {
        use Expr::*;
        match self {
            Constant(x) => Ok(*x),
            Pow(x, p) => Ok(x.evaluate(d, pt, evals)?.pow(&[*p as u64])),
            Double(x) => x.evaluate(d, pt, evals).map(|x| x.double()),
            Square(x) => x.evaluate(d, pt, evals).map(|x| x.square()),
            BinOp(Op2::Mul, x, y) => {
                let x = (*x).evaluate(d, pt, evals)?;
                let y = (*y).evaluate(d, pt, evals)?;
                Ok(x * y)
            }
            BinOp(Op2::Add, x, y) => {
                let x = (*x).evaluate(d, pt, evals)?;
                let y = (*y).evaluate(d, pt, evals)?;
                Ok(x + y)
            }
            BinOp(Op2::Sub, x, y) => {
                let x = (*x).evaluate(d, pt, evals)?;
                let y = (*y).evaluate(d, pt, evals)?;
                Ok(x - y)
            }
            VanishesOnLast4Rows => Ok(eval_vanishes_on_last_4_rows(d, pt)),
            UnnormalizedLagrangeBasis(i) => Ok(unnormalized_lagrange_basis(&d, *i, &pt)),
            Cell(v) => v.evaluate(evals),
            Cache(_, e) => e.evaluate(d, pt, evals),
        }
    }

    /// Compute the polynomial corresponding to this expression, in evaluation form.
    pub fn evaluations<'a>(&self, env: &Environment<'a, F>) -> Evaluations<F, D<F>> {
        let d1_size = env.domain.d1.size;
        let deg = self.degree(d1_size);
        let d = if deg <= d1_size {
            Domain::D1
        } else if deg <= 4 * d1_size {
            Domain::D4
        } else if deg <= 8 * d1_size {
            Domain::D8
        } else {
            panic!("constraint had degree {deg} > d8 ({})", 8 * d1_size);
        };

        let mut cache = HashMap::new();

        let evals = match self.evaluations_helper(&mut cache, d, env) {
            Either::Left(x) => x,
            Either::Right(id) => cache.get(&id).unwrap().clone(),
        };

        match evals {
            EvalResult::Evals { evals, domain } => {
                assert_eq!(domain, d);
                evals
            }
            EvalResult::Constant(x) => EvalResult::init_((d, get_domain(d, env)), |_| x),
            EvalResult::SubEvals {
                evals,
                domain: d_sub,
                shift: s,
            } => {
                let res_domain = get_domain(d, env);
                let scale = (d_sub as usize) / (d as usize);
                assert!(scale != 0);
                EvalResult::init_((d, res_domain), |i| {
                    evals.evals[(scale * i + (d_sub as usize) * s) % evals.evals.len()]
                })
            }
        }
    }

    fn evaluations_helper<'a, 'b>(
        &self,
        cache: &'b mut HashMap<CacheId, EvalResult<'a, F>>,
        d: Domain,
        env: &Environment<'a, F>,
    ) -> Either<EvalResult<'a, F>, CacheId>
    where
        'a: 'b,
    {
        let dom = (d, get_domain(d, env));

        let res: EvalResult<'a, F> = match self {
            Expr::Square(x) => match x.evaluations_helper(cache, d, env) {
                Either::Left(x) => x.square(dom),
                Either::Right(id) => id.get_from(cache).unwrap().square(dom),
            },
            Expr::Double(x) => {
                let x = x.evaluations_helper(cache, d, env);
                let res = match x {
                    Either::Left(x) => {
                        let x = match x {
                            EvalResult::Evals { domain, mut evals } => {
                                evals.evals.par_iter_mut().for_each(|x| {
                                    x.double_in_place();
                                });
                                return Either::Left(EvalResult::Evals { domain, evals });
                            }
                            x => x,
                        };
                        let xx = || match &x {
                            EvalResult::Constant(x) => EvalResult::Constant(*x),
                            EvalResult::SubEvals {
                                domain,
                                shift,
                                evals,
                            } => EvalResult::SubEvals {
                                domain: *domain,
                                shift: *shift,
                                evals,
                            },
                            EvalResult::Evals { domain, evals } => EvalResult::SubEvals {
                                domain: *domain,
                                shift: 0,
                                evals,
                            },
                        };
                        xx().add(xx(), dom)
                    }
                    Either::Right(id) => {
                        let x1 = id.get_from(cache).unwrap();
                        let x2 = id.get_from(cache).unwrap();
                        x1.add(x2, dom)
                    }
                };
                return Either::Left(res);
            }
            Expr::Cache(id, e) => match cache.get(id) {
                Some(_) => return Either::Right(*id),
                None => {
                    match e.evaluations_helper(cache, d, env) {
                        Either::Left(es) => {
                            cache.insert(*id, es);
                        }
                        Either::Right(_) => {}
                    };
                    return Either::Right(*id);
                }
            },
            Expr::Pow(x, p) => {
                let x = x.evaluations_helper(cache, d, env);
                match x {
                    Either::Left(x) => x.pow(*p, (d, get_domain(d, env))),
                    Either::Right(id) => {
                        id.get_from(cache).unwrap().pow(*p, (d, get_domain(d, env)))
                    }
                }
            }
            Expr::VanishesOnLast4Rows => EvalResult::SubEvals {
                domain: Domain::D8,
                shift: 0,
                evals: env.vanishes_on_last_4_rows,
            },
            Expr::Constant(x) => EvalResult::Constant(*x),
            Expr::UnnormalizedLagrangeBasis(i) => EvalResult::Evals {
                domain: d,
                evals: unnormalized_lagrange_evals(env.l0_1, *i, d, env),
            },
            Expr::Cell(Variable { col, row }) => {
                let evals: &'a Evaluations<F, D<F>> = {
                    match env.get_column(col) {
                        None => return Either::Left(EvalResult::Constant(F::zero())),
                        Some(e) => e,
                    }
                };
                EvalResult::SubEvals {
                    domain: col.domain(),
                    shift: row.shift(),
                    evals,
                }
            }
            Expr::BinOp(op, e1, e2) => {
                let dom = (d, get_domain(d, env));
                let f = |x: EvalResult<F>, y: EvalResult<F>| match op {
                    Op2::Mul => x.mul(y, dom),
                    Op2::Add => x.add(y, dom),
                    Op2::Sub => x.sub(y, dom),
                };
                let e1 = e1.evaluations_helper(cache, d, env);
                let e2 = e2.evaluations_helper(cache, d, env);
                use Either::*;
                match (e1, e2) {
                    (Left(e1), Left(e2)) => f(e1, e2),
                    (Right(id1), Left(e2)) => f(id1.get_from(cache).unwrap(), e2),
                    (Left(e1), Right(id2)) => f(e1, id2.get_from(cache).unwrap()),
                    (Right(id1), Right(id2)) => {
                        f(id1.get_from(cache).unwrap(), id2.get_from(cache).unwrap())
                    }
                }
            }
        };
        Either::Left(res)
    }
}

#[derive(Clone, Debug, Serialize, Deserialize)]
/// A "linearization", which is linear combination with `E` coefficients of
/// columns.
pub struct Linearization<E> {
    pub constant_term: E,
    pub index_terms: Vec<(Column, E)>,
}

impl<E: Default> Default for Linearization<E> {
    fn default() -> Self {
        Linearization {
            constant_term: E::default(),
            index_terms: vec![],
        }
    }
}

impl<A> Linearization<A> {
    /// Apply a function to all the coefficients in the linearization.
    pub fn map<B, F: Fn(&A) -> B>(&self, f: F) -> Linearization<B> {
        Linearization {
            constant_term: f(&self.constant_term),
            index_terms: self.index_terms.iter().map(|(c, x)| (*c, f(x))).collect(),
        }
    }
}

impl<F: FftField> Linearization<Expr<ConstantExpr<F>>> {
    /// Evaluate the constants in a linearization with `ConstantExpr<F>` coefficients down
    /// to literal field elements.
    pub fn evaluate_constants(&self, env: &Environment<F>) -> Linearization<Expr<F>> {
        self.map(|e| e.evaluate_constants(env))
    }
}

impl<F: FftField> Linearization<Vec<PolishToken<F>>> {
    /// Given a linearization and an environment, compute the polynomial corresponding to the
    /// linearization, in evaluation form.
    pub fn to_polynomial(
        &self,
        env: &Environment<F>,
        pt: F,
        evals: &ProofEvaluations<PointEvaluations<F>>,
    ) -> (F, DensePolynomial<F>) {
        let cs = &env.constants;
        let n = env.domain.d1.size();
        let mut res = vec![F::zero(); n];
        self.index_terms.iter().for_each(|(idx, c)| {
            let c = PolishToken::evaluate(c, env.domain.d1, pt, evals, cs).unwrap();
            let e = env
                .get_column(idx)
                .unwrap_or_else(|| panic!("Index polynomial {:?} not found", idx));
            let scale = e.evals.len() / n;
            res.par_iter_mut()
                .enumerate()
                .for_each(|(i, r)| *r += c * e.evals[scale * i]);
        });
        let p = Evaluations::<F, D<F>>::from_vec_and_domain(res, env.domain.d1).interpolate();
        (
            PolishToken::evaluate(&self.constant_term, env.domain.d1, pt, evals, cs).unwrap(),
            p,
        )
    }
}

impl<F: FftField> Linearization<Expr<ConstantExpr<F>>> {
    /// Given a linearization and an environment, compute the polynomial corresponding to the
    /// linearization, in evaluation form.
    pub fn to_polynomial(
        &self,
        env: &Environment<F>,
        pt: F,
        evals: &ProofEvaluations<PointEvaluations<F>>,
    ) -> (F, DensePolynomial<F>) {
        let cs = &env.constants;
        let n = env.domain.d1.size();
        let mut res = vec![F::zero(); n];
        self.index_terms.iter().for_each(|(idx, c)| {
            let c = c.evaluate_(env.domain.d1, pt, evals, cs).unwrap();
            let e = env
                .get_column(idx)
                .unwrap_or_else(|| panic!("Index polynomial {:?} not found", idx));
            let scale = e.evals.len() / n;
            res.par_iter_mut()
                .enumerate()
                .for_each(|(i, r)| *r += c * e.evals[scale * i])
        });
        let p = Evaluations::<F, D<F>>::from_vec_and_domain(res, env.domain.d1).interpolate();
        (
            self.constant_term
                .evaluate_(env.domain.d1, pt, evals, cs)
                .unwrap(),
            p,
        )
    }
}

impl<F: One> Expr<F> {
    /// Exponentiate an expression
    #[must_use]
    pub fn pow(self, p: u64) -> Self {
        use Expr::*;
        if p == 0 {
            return Constant(F::one());
        }
        Pow(Box::new(self), p)
    }
}

type Monomials<F> = HashMap<Vec<Variable>, Expr<F>>;

fn mul_monomials<F: Neg<Output = F> + Clone + One + Zero + PartialEq>(
    e1: &Monomials<F>,
    e2: &Monomials<F>,
) -> Monomials<F> {
    let mut res: HashMap<_, Expr<F>> = HashMap::new();
    for (m1, c1) in e1.iter() {
        for (m2, c2) in e2.iter() {
            let mut m = m1.clone();
            m.extend(m2);
            m.sort();
            let c1c2 = c1.clone() * c2.clone();
            let v = res.entry(m).or_insert_with(Expr::<F>::zero);
            *v = v.clone() + c1c2;
        }
    }
    res
}

impl<F: Neg<Output = F> + Clone + One + Zero + PartialEq> Expr<F> {
    // TODO: This function (which takes linear time)
    // is called repeatedly in monomials, yielding quadratic behavior for
    // that function. It's ok for now as we only call that function once on
    // a small input when producing the verification key.
    fn is_constant(&self, evaluated: &HashSet<Column>) -> bool {
        use Expr::*;
        match self {
            Pow(x, _) => x.is_constant(evaluated),
            Square(x) => x.is_constant(evaluated),
            Constant(_) => true,
            Cell(v) => evaluated.contains(&v.col),
            Double(x) => x.is_constant(evaluated),
            BinOp(_, x, y) => x.is_constant(evaluated) && y.is_constant(evaluated),
            VanishesOnLast4Rows => true,
            UnnormalizedLagrangeBasis(_) => true,
            Cache(_, x) => x.is_constant(evaluated),
        }
    }

    fn monomials(&self, ev: &HashSet<Column>) -> HashMap<Vec<Variable>, Expr<F>> {
        let sing = |v: Vec<Variable>, c: Expr<F>| {
            let mut h = HashMap::new();
            h.insert(v, c);
            h
        };
        let constant = |e: Expr<F>| sing(vec![], e);
        use Expr::*;

        if self.is_constant(ev) {
            return constant(self.clone());
        }

        match self {
            Pow(x, d) => {
                // Run the multiplication logic with square and multiply
                let mut acc = sing(vec![], Expr::<F>::one());
                let mut acc_is_one = true;
                let x = x.monomials(ev);

                for i in (0..u64::BITS).rev() {
                    if !acc_is_one {
                        let acc2 = mul_monomials(&acc, &acc);
                        acc = acc2;
                    }

                    if (d >> i) & 1 == 1 {
                        let res = mul_monomials(&acc, &x);
                        acc = res;
                        acc_is_one = false;
                    }
                }
                acc
            }
            Double(e) => {
                HashMap::from_iter(e.monomials(ev).into_iter().map(|(m, c)| (m, c.double())))
            }
            Cache(_, e) => e.monomials(ev),
            UnnormalizedLagrangeBasis(i) => constant(UnnormalizedLagrangeBasis(*i)),
            VanishesOnLast4Rows => constant(VanishesOnLast4Rows),
            Constant(c) => constant(Constant(c.clone())),
            Cell(var) => sing(vec![*var], Constant(F::one())),
            BinOp(Op2::Add, e1, e2) => {
                let mut res = e1.monomials(ev);
                for (m, c) in e2.monomials(ev) {
                    let v = match res.remove(&m) {
                        None => c,
                        Some(v) => v + c,
                    };
                    res.insert(m, v);
                }
                res
            }
            BinOp(Op2::Sub, e1, e2) => {
                let mut res = e1.monomials(ev);
                for (m, c) in e2.monomials(ev) {
                    let v = match res.remove(&m) {
                        None => -c, // Expr::constant(F::one()) * c,
                        Some(v) => v - c,
                    };
                    res.insert(m, v);
                }
                res
            }
            BinOp(Op2::Mul, e1, e2) => {
                let e1 = e1.monomials(ev);
                let e2 = e2.monomials(ev);
                mul_monomials(&e1, &e2)
            }
            Square(x) => {
                let x = x.monomials(ev);
                mul_monomials(&x, &x)
            }
        }
    }

    /// There is an optimization in PLONK called "linearization" in which a certain
    /// polynomial is expressed as a linear combination of other polynomials in order
    /// to reduce the number of evaluations needed in the IOP (by relying on the homomorphic
    /// property of the polynomial commitments used.)
    ///
    /// The function performs this "linearization", which we now describe in some detail.
    ///
    /// In mathematical language, an expression `e: Expr<F>`
    /// is an element of the polynomial ring `F[V]`, where `V` is a set of variables.
    ///
    /// Given a subset `V_0` of `V` (and letting `V_1 = V \setminus V_0`), there is a map
    /// `factor_{V_0}: F[V] -> (F[V_1])[V_0]`. That is, polynomials with `F` coefficients in the variables `V = V_0 \cup V_1`
    /// are the same thing as polynomials with `F[V_1]` coefficients in variables `V_0`.
    ///
    /// There is also a function
    /// `lin_or_err : (F[V_1])[V_0] -> Result<Vec<(V_0, F[V_2])>, &str>`
    ///
    /// which checks if the given input is in fact a degree 1 polynomial in the variables `V_0`
    /// (i.e., a linear combination of `V_0` elements with `F[V_1]` coefficients)
    /// returning this linear combination if so.
    ///
    /// Given an expression `e` and set of columns `C_0`, letting
    /// `V_0 = { Variable { col: c, row: r } | c in C_0, r in { Curr, Next } }`,
    /// this function computes `lin_or_err(factor_{V_0}(e))`, although it does not
    /// compute it in that way. Instead, it computes it by reducing the expression into
    /// a sum of monomials with `F` coefficients, and then factors the monomials.
    pub fn linearize(
        &self,
        evaluated: HashSet<Column>,
    ) -> Result<Linearization<Expr<F>>, ExprError> {
        let mut res: HashMap<Column, Expr<F>> = HashMap::new();
        let mut constant_term: Expr<F> = Self::zero();
        let monomials = self.monomials(&evaluated);

        for (m, c) in monomials {
            let (evaluated, mut unevaluated): (Vec<_>, _) =
                m.into_iter().partition(|v| evaluated.contains(&v.col));
            let c = evaluated.into_iter().fold(c, |acc, v| acc * Expr::Cell(v));
            if unevaluated.is_empty() {
                constant_term += c;
            } else if unevaluated.len() == 1 {
                let var = unevaluated.remove(0);
                match var.row {
                    Next => {
                        return Err(ExprError::MissingEvaluation(var.col, var.row));
                    }
                    Curr => {
                        let e = match res.remove(&var.col) {
                            Some(v) => v + c,
                            None => c,
                        };
                        res.insert(var.col, e);
                        // This code used to be
                        //
                        // let v = res.entry(var.col).or_insert(0.into());
                        // *v = v.clone() + c
                        //
                        // but calling clone made it extremely slow, so I replaced it
                        // with the above that moves v out of the map with .remove and
                        // into v + c.
                        //
                        // I'm not sure if there's a way to do it with the HashMap API
                        // without calling remove.
                    }
                }
            } else {
                return Err(ExprError::FailedLinearization);
            }
        }
        Ok(Linearization {
            constant_term,
            index_terms: res.into_iter().collect(),
        })
    }
}

// Trait implementations

impl<F: Field> Zero for ConstantExpr<F> {
    fn zero() -> Self {
        ConstantExpr::Literal(F::zero())
    }

    fn is_zero(&self) -> bool {
        match self {
            ConstantExpr::Literal(x) => x.is_zero(),
            _ => false,
        }
    }
}

impl<F: Field> One for ConstantExpr<F> {
    fn one() -> Self {
        ConstantExpr::Literal(F::one())
    }

    fn is_one(&self) -> bool {
        match self {
            ConstantExpr::Literal(x) => x.is_one(),
            _ => false,
        }
    }
}

impl<F: One + Neg<Output = F>> Neg for ConstantExpr<F> {
    type Output = ConstantExpr<F>;

    fn neg(self) -> ConstantExpr<F> {
        match self {
            ConstantExpr::Literal(x) => ConstantExpr::Literal(x.neg()),
            e => ConstantExpr::Mul(Box::new(ConstantExpr::Literal(F::one().neg())), Box::new(e)),
        }
    }
}

impl<F: Field> Add<ConstantExpr<F>> for ConstantExpr<F> {
    type Output = ConstantExpr<F>;
    fn add(self, other: Self) -> Self {
        use ConstantExpr::{Add, Literal};
        if self.is_zero() {
            return other;
        }
        if other.is_zero() {
            return self;
        }
        match (self, other) {
            (Literal(x), Literal(y)) => Literal(x + y),
            (x, y) => Add(Box::new(x), Box::new(y)),
        }
    }
}

impl<F: Field> Sub<ConstantExpr<F>> for ConstantExpr<F> {
    type Output = ConstantExpr<F>;
    fn sub(self, other: Self) -> Self {
        use ConstantExpr::{Literal, Sub};
        if other.is_zero() {
            return self;
        }
        match (self, other) {
            (Literal(x), Literal(y)) => Literal(x - y),
            (x, y) => Sub(Box::new(x), Box::new(y)),
        }
    }
}

impl<F: Field> Mul<ConstantExpr<F>> for ConstantExpr<F> {
    type Output = ConstantExpr<F>;
    fn mul(self, other: Self) -> Self {
        use ConstantExpr::{Literal, Mul};
        if self.is_one() {
            return other;
        }
        if other.is_one() {
            return self;
        }
        match (self, other) {
            (Literal(x), Literal(y)) => Literal(x * y),
            (x, y) => Mul(Box::new(x), Box::new(y)),
        }
    }
}

impl<F: Zero> Zero for Expr<F> {
    fn zero() -> Self {
        Expr::Constant(F::zero())
    }

    fn is_zero(&self) -> bool {
        match self {
            Expr::Constant(x) => x.is_zero(),
            _ => false,
        }
    }
}

impl<F: Zero + One + PartialEq> One for Expr<F> {
    fn one() -> Self {
        Expr::Constant(F::one())
    }

    fn is_one(&self) -> bool {
        match self {
            Expr::Constant(x) => x.is_one(),
            _ => false,
        }
    }
}

impl<F: One + Neg<Output = F>> Neg for Expr<F> {
    type Output = Expr<F>;

    fn neg(self) -> Expr<F> {
        match self {
            Expr::Constant(x) => Expr::Constant(x.neg()),
            e => Expr::BinOp(
                Op2::Mul,
                Box::new(Expr::Constant(F::one().neg())),
                Box::new(e),
            ),
        }
    }
}

impl<F: Zero> Add<Expr<F>> for Expr<F> {
    type Output = Expr<F>;
    fn add(self, other: Self) -> Self {
        if self.is_zero() {
            return other;
        }
        if other.is_zero() {
            return self;
        }
        Expr::BinOp(Op2::Add, Box::new(self), Box::new(other))
    }
}

impl<F: Zero + Clone> AddAssign<Expr<F>> for Expr<F> {
    fn add_assign(&mut self, other: Self) {
        if self.is_zero() {
            *self = other;
        } else if !other.is_zero() {
            *self = Expr::BinOp(Op2::Add, Box::new(self.clone()), Box::new(other));
        }
    }
}

impl<F: Zero + One + PartialEq> Mul<Expr<F>> for Expr<F> {
    type Output = Expr<F>;
    fn mul(self, other: Self) -> Self {
        if self.is_zero() || other.is_zero() {
            return Self::zero();
        }

        if self.is_one() {
            return other;
        }
        if other.is_one() {
            return self;
        }
        Expr::BinOp(Op2::Mul, Box::new(self), Box::new(other))
    }
}

impl<F> MulAssign<Expr<F>> for Expr<F>
where
    F: Zero + One + PartialEq + Clone,
{
    fn mul_assign(&mut self, other: Self) {
        if self.is_zero() || other.is_zero() {
            *self = Self::zero();
        } else if self.is_one() {
            *self = other;
        } else if !other.is_one() {
            *self = Expr::BinOp(Op2::Mul, Box::new(self.clone()), Box::new(other));
        }
    }
}

impl<F: Zero> Sub<Expr<F>> for Expr<F> {
    type Output = Expr<F>;
    fn sub(self, other: Self) -> Self {
        if other.is_zero() {
            return self;
        }
        Expr::BinOp(Op2::Sub, Box::new(self), Box::new(other))
    }
}

impl<F: Field> From<u64> for Expr<F> {
    fn from(x: u64) -> Self {
        Expr::Constant(F::from(x))
    }
}

impl<F: Field> From<u64> for Expr<ConstantExpr<F>> {
    fn from(x: u64) -> Self {
        Expr::Constant(ConstantExpr::Literal(F::from(x)))
    }
}

impl<F: Field> From<u64> for ConstantExpr<F> {
    fn from(x: u64) -> Self {
        ConstantExpr::Literal(F::from(x))
    }
}

impl<F: Field> Mul<F> for Expr<ConstantExpr<F>> {
    type Output = Expr<ConstantExpr<F>>;

    fn mul(self, y: F) -> Self::Output {
        Expr::Constant(ConstantExpr::Literal(y)) * self
    }
}

//
// Display
//

impl<F> ConstantExpr<F>
where
    F: PrimeField,
{
    fn ocaml(&self) -> String {
        use ConstantExpr::*;
        match self {
            Alpha => "alpha".to_string(),
            Beta => "beta".to_string(),
            Gamma => "gamma".to_string(),
            JointCombiner => "joint_combiner".to_string(),
            EndoCoefficient => "endo_coefficient".to_string(),
            Mds { row, col } => format!("mds({row}, {col})"),
            ForeignFieldModulus(i) => format!("foreign_field_modulus({i})"),
            NegForeignFieldModulus(i) => format!("neg_foreign_field_modulus({i})"),
            Literal(x) => format!("field(\"0x{}\")", x.into_repr()),
            Pow(x, n) => match x.as_ref() {
                Alpha => format!("alpha_pow({n})"),
                x => format!("pow({}, {n})", x.ocaml()),
            },
            Add(x, y) => format!("({} + {})", x.ocaml(), y.ocaml()),
            Mul(x, y) => format!("({} * {})", x.ocaml(), y.ocaml()),
            Sub(x, y) => format!("({} - {})", x.ocaml(), y.ocaml()),
        }
    }

    fn latex(&self) -> String {
        use ConstantExpr::*;
        match self {
            Alpha => "\\alpha".to_string(),
            Beta => "\\beta".to_string(),
            Gamma => "\\gamma".to_string(),
            JointCombiner => "joint\\_combiner".to_string(),
            EndoCoefficient => "endo\\_coefficient".to_string(),
            Mds { row, col } => format!("mds({row}, {col})"),
            ForeignFieldModulus(i) => format!("foreign\\_field\\_modulus({i})"),
            NegForeignFieldModulus(i) => format!("neg\\_foreign\\_field\\_modulus({i})"),
            Literal(x) => format!("\\mathbb{{F}}({})", x.into_repr().into()),
            Pow(x, n) => match x.as_ref() {
                Alpha => format!("\\alpha^{{{n}}}"),
                x => format!("{}^{n}", x.ocaml()),
            },
            Add(x, y) => format!("({} + {})", x.ocaml(), y.ocaml()),
            Mul(x, y) => format!("({} \\cdot {})", x.ocaml(), y.ocaml()),
            Sub(x, y) => format!("({} - {})", x.ocaml(), y.ocaml()),
        }
    }

    fn text(&self) -> String {
        use ConstantExpr::*;
        match self {
            Alpha => "alpha".to_string(),
            Beta => "beta".to_string(),
            Gamma => "gamma".to_string(),
            JointCombiner => "joint_combiner".to_string(),
            EndoCoefficient => "endo_coefficient".to_string(),
            Mds { row, col } => format!("mds({row}, {col})"),
            ForeignFieldModulus(i) => format!("foreign_field_modulus({i})"),
            NegForeignFieldModulus(i) => format!("neg_foreign_field_modulus({i})"),
            Literal(x) => format!("0x{}", x.to_hex()),
            Pow(x, n) => match x.as_ref() {
                Alpha => format!("alpha^{}", n),
                x => format!("{}^{n}", x.text()),
            },
            Add(x, y) => format!("({} + {})", x.text(), y.text()),
            Mul(x, y) => format!("({} * {})", x.text(), y.text()),
            Sub(x, y) => format!("({} - {})", x.text(), y.text()),
        }
    }
}

impl<F> Expr<ConstantExpr<F>>
where
    F: PrimeField,
{
    /// Converts the expression in OCaml code
    pub fn ocaml_str(&self) -> String {
        let mut env = HashMap::new();
        let e = self.ocaml(&mut env);

        let mut env: Vec<_> = env.into_iter().collect();
        // HashMap deliberately uses an unstable order; here we sort to ensure that the output is
        // consistent when printing.
        env.sort_by(|(x, _), (y, _)| x.cmp(y));

        let mut res = String::new();
        for (k, v) in env {
            let rhs = v.ocaml_str();
            let cached = format!("let {} = {rhs} in ", k.var_name());
            res.push_str(&cached);
        }

        res.push_str(&e);
        res
    }

    /// Recursively print the expression,
    /// except for the cached expression that are stored in the `cache`.
    fn ocaml(&self, cache: &mut HashMap<CacheId, Expr<ConstantExpr<F>>>) -> String {
        use Expr::*;
        match self {
            Double(x) => format!("double({})", x.ocaml(cache)),
            Constant(x) => x.ocaml(),
            Cell(v) => format!("cell({})", v.ocaml()),
            UnnormalizedLagrangeBasis(i) => format!("unnormalized_lagrange_basis({})", *i),
            VanishesOnLast4Rows => "vanishes_on_last_4_rows".to_string(),
            BinOp(Op2::Add, x, y) => format!("({} + {})", x.ocaml(cache), y.ocaml(cache)),
            BinOp(Op2::Mul, x, y) => format!("({} * {})", x.ocaml(cache), y.ocaml(cache)),
            BinOp(Op2::Sub, x, y) => format!("({} - {})", x.ocaml(cache), y.ocaml(cache)),
            Pow(x, d) => format!("pow({}, {d})", x.ocaml(cache)),
            Square(x) => format!("square({})", x.ocaml(cache)),
            Cache(id, e) => {
                cache.insert(*id, e.as_ref().clone());
                id.var_name()
            }
        }
    }

    /// Converts the expression in LaTeX
    pub fn latex_str(&self) -> Vec<String> {
        let mut env = HashMap::new();
        let e = self.latex(&mut env);

        let mut env: Vec<_> = env.into_iter().collect();
        // HashMap deliberately uses an unstable order; here we sort to ensure that the output is
        // consistent when printing.
        env.sort_by(|(x, _), (y, _)| x.cmp(y));

        let mut res = vec![];
        for (k, v) in env {
            let mut rhs = v.latex_str();
            let last = rhs.pop().expect("returned an empty expression");
            res.push(format!("{} = {last}", k.latex_name()));
            res.extend(rhs);
        }
        res.push(e);
        res
    }

    fn latex(&self, cache: &mut HashMap<CacheId, Expr<ConstantExpr<F>>>) -> String {
        use Expr::*;
        match self {
            Double(x) => format!("2 ({})", x.latex(cache)),
            Constant(x) => x.latex(),
            Cell(v) => v.latex(),
            UnnormalizedLagrangeBasis(i) => format!("unnormalized\\_lagrange\\_basis({})", *i),
            VanishesOnLast4Rows => "vanishes\\_on\\_last\\_4\\_rows".to_string(),
            BinOp(Op2::Add, x, y) => format!("({} + {})", x.latex(cache), y.latex(cache)),
            BinOp(Op2::Mul, x, y) => format!("({} \\cdot {})", x.latex(cache), y.latex(cache)),
            BinOp(Op2::Sub, x, y) => format!("({} - {})", x.latex(cache), y.latex(cache)),
            Pow(x, d) => format!("{}^{{{d}}}", x.latex(cache)),
            Square(x) => format!("({})^2", x.latex(cache)),
            Cache(id, e) => {
                cache.insert(*id, e.as_ref().clone());
                id.latex_name()
            }
        }
    }

    /// Recursively print the expression,
    /// except for the cached expression that are stored in the `cache`.
    fn text(&self, cache: &mut HashMap<CacheId, Expr<ConstantExpr<F>>>) -> String {
        use Expr::*;
        match self {
            Double(x) => format!("double({})", x.text(cache)),
            Constant(x) => x.text(),
            Cell(v) => v.text(),
            UnnormalizedLagrangeBasis(i) => format!("unnormalized_lagrange_basis({})", *i),
            VanishesOnLast4Rows => "vanishes_on_last_4_rows".to_string(),
            BinOp(Op2::Add, x, y) => format!("({} + {})", x.text(cache), y.text(cache)),
            BinOp(Op2::Mul, x, y) => format!("({} * {})", x.text(cache), y.text(cache)),
            BinOp(Op2::Sub, x, y) => format!("({} - {})", x.text(cache), y.text(cache)),
            Pow(x, d) => format!("pow({}, {d})", x.text(cache)),
            Square(x) => format!("square({})", x.text(cache)),
            Cache(id, e) => {
                cache.insert(*id, e.as_ref().clone());
                id.var_name()
            }
        }
    }

    /// Converts the expression to a text string
    pub fn text_str(&self) -> String {
        let mut env = HashMap::new();
        let e = self.text(&mut env);

        let mut env: Vec<_> = env.into_iter().collect();
        // HashMap deliberately uses an unstable order; here we sort to ensure that the output is
        // consistent when printing.
        env.sort_by(|(x, _), (y, _)| x.cmp(y));

        let mut res = String::new();
        for (k, v) in env {
            let str = format!("{} = {}", k.text_name(), v.text_str());
            res.push_str(&str);
        }

        res.push_str(&e);
        res
    }
}

//
// Constraints
//

/// A number of useful constraints
pub mod constraints {
    use crate::circuits::argument::ArgumentData;
    use std::fmt;

    use super::*;

    /// This trait defines a common arithmetic operations interface
    /// that can be used by constraints.  It allows us to reuse
    /// constraint code for witness computation.
    pub trait ExprOps<F>:
        std::ops::Add<Output = Self>
        + std::ops::Sub<Output = Self>
        + std::ops::Neg<Output = Self>
        + std::ops::Mul<Output = Self>
        + std::ops::AddAssign<Self>
        + std::ops::MulAssign<Self>
        + Clone
        + Zero
        + One
        + From<u64>
        + fmt::Debug
        + fmt::Display
    // Add more as necessary
    where
        Self: std::marker::Sized,
    {
        /// 2^{LIMB_BITS}
        fn two_to_limb() -> Self;

        /// 2^{2 * LIMB_BITS}
        fn two_to_2limb() -> Self;

        /// Double the value
        fn double(&self) -> Self;

        /// Compute the square of this value
        fn square(&self) -> Self;

        /// Raise the value to the given power
        fn pow(&self, p: u64) -> Self;

        /// Constrain to boolean
        fn boolean(&self) -> Self;

        /// Constrain to crumb (i.e. two bits)
        fn crumb(&self) -> Self;

        /// Create a literal
        fn literal(x: F) -> Self;

        // Witness variable
        fn witness(row: CurrOrNext, col: usize, env: Option<&ArgumentData<F>>) -> Self;

        /// Coefficient
        fn coeff(col: usize, env: Option<&ArgumentData<F>>) -> Self;

        /// Create a constant
        fn constant(expr: ConstantExpr<F>, env: Option<&ArgumentData<F>>) -> Self;

        /// Cache item
        fn cache(&self, cache: &mut Cache) -> Self;
    }

    impl<F> ExprOps<F> for Expr<ConstantExpr<F>>
    where
        F: PrimeField,
    {
        fn two_to_limb() -> Self {
            Expr::<ConstantExpr<F>>::literal(<F as ForeignFieldHelpers<F>>::two_to_limb())
        }

        fn two_to_2limb() -> Self {
            Expr::<ConstantExpr<F>>::literal(<F as ForeignFieldHelpers<F>>::two_to_2limb())
        }

        fn double(&self) -> Self {
            Expr::double(self.clone())
        }

        fn square(&self) -> Self {
            Expr::square(self.clone())
        }

        fn pow(&self, p: u64) -> Self {
            Expr::pow(self.clone(), p)
        }

        fn boolean(&self) -> Self {
            constraints::boolean(self)
        }

        fn crumb(&self) -> Self {
            constraints::crumb(self)
        }

        fn literal(x: F) -> Self {
            Expr::Constant(ConstantExpr::Literal(x))
        }

        fn witness(row: CurrOrNext, col: usize, _: Option<&ArgumentData<F>>) -> Self {
            witness(col, row)
        }

        fn coeff(col: usize, _: Option<&ArgumentData<F>>) -> Self {
            coeff(col)
        }

        fn constant(expr: ConstantExpr<F>, _: Option<&ArgumentData<F>>) -> Self {
            Expr::Constant(expr)
        }

        fn cache(&self, cache: &mut Cache) -> Self {
            Expr::Cache(cache.next_id(), Box::new(self.clone()))
        }
    }

    impl<F: Field> ExprOps<F> for F {
        fn two_to_limb() -> Self {
            <F as ForeignFieldHelpers<F>>::two_to_limb()
        }

        fn two_to_2limb() -> Self {
            <F as ForeignFieldHelpers<F>>::two_to_2limb()
        }

        fn double(&self) -> Self {
            *self * F::from(2u64)
        }

        fn square(&self) -> Self {
            *self * *self
        }

        fn pow(&self, p: u64) -> Self {
            self.pow([p])
        }

        fn boolean(&self) -> Self {
            constraints::boolean(self)
        }

        fn crumb(&self) -> Self {
            constraints::crumb(self)
        }

        fn literal(x: F) -> Self {
            x
        }

        fn witness(row: CurrOrNext, col: usize, env: Option<&ArgumentData<F>>) -> Self {
            match env {
                Some(data) => data.witness[(row, col)],
                None => panic!("Missing witness"),
            }
        }

        fn coeff(col: usize, env: Option<&ArgumentData<F>>) -> Self {
            match env {
                Some(data) => data.coeffs[col],
                None => panic!("Missing coefficients"),
            }
        }

        fn constant(expr: ConstantExpr<F>, env: Option<&ArgumentData<F>>) -> Self {
            match env {
                Some(data) => expr.value(&data.constants),
                None => panic!("Missing constants"),
            }
        }

        fn cache(&self, _: &mut Cache) -> Self {
            *self
        }
    }

    /// Creates a constraint to enforce that b is either 0 or 1.
    pub fn boolean<F: Field, T: ExprOps<F>>(b: &T) -> T {
        b.square() - b.clone()
    }

    /// Crumb constraint for 2-bit value x
    pub fn crumb<F: Field, T: ExprOps<F>>(x: &T) -> T {
        // Assert x \in [0,3] i.e. assert x*(x - 1)*(x - 2)*(x - 3) == 0
        x.clone()
            * (x.clone() - 1u64.into())
            * (x.clone() - 2u64.into())
            * (x.clone() - 3u64.into())
    }
}

//
// Helpers
//

/// An alias for the intended usage of the expression type in constructing constraints.
pub type E<F> = Expr<ConstantExpr<F>>;

/// Convenience function to create a constant as [Expr].
pub fn constant<F>(x: F) -> E<F> {
    Expr::Constant(ConstantExpr::Literal(x))
}

/// Helper function to quickly create an expression for a witness.
pub fn witness<F>(i: usize, row: CurrOrNext) -> E<F> {
    E::<F>::cell(Column::Witness(i), row)
}

/// Same as [witness] but for the current row.
pub fn witness_curr<F>(i: usize) -> E<F> {
    witness(i, CurrOrNext::Curr)
}

/// Same as [witness] but for the next row.
pub fn witness_next<F>(i: usize) -> E<F> {
    witness(i, CurrOrNext::Next)
}

/// Handy function to quickly create an expression for a gate.
pub fn index<F>(g: GateType) -> E<F> {
    E::<F>::cell(Column::Index(g), CurrOrNext::Curr)
}

pub fn coeff<F>(i: usize) -> E<F> {
    E::<F>::cell(Column::Coefficient(i), CurrOrNext::Curr)
}

/// Auto clone macro - Helps make constraints more readable
/// by eliminating requirement to .clone() all the time
#[macro_export]
macro_rules! auto_clone {
    ($var:ident, $expr:expr) => {
        let $var = $expr;
        let $var = || $var.clone();
    };
    ($var:ident) => {
        let $var = || $var.clone();
    };
}
#[macro_export]
macro_rules! auto_clone_array {
    ($var:ident, $expr:expr) => {
        let $var = $expr;
        let $var = |i: usize| $var[i].clone();
    };
    ($var:ident) => {
        let $var = |i: usize| $var[i].clone();
    };
}

pub use auto_clone;
pub use auto_clone_array;

/// You can import this module like `use kimchi::circuits::expr::prologue::*` to obtain a number of handy aliases and helpers
pub mod prologue {
    pub use super::{coeff, constant, index, witness, witness_curr, witness_next, E};
}

#[cfg(test)]
pub mod test {
    use super::*;
    use crate::{
        circuits::{
            constraints::ConstraintSystem,
            expr::constraints::ExprOps,
            gate::CircuitGate,
            polynomials::{generic::GenericGateSpec, permutation::ZK_ROWS},
            wires::Wire,
        },
        curve::KimchiCurve,
        prover_index::ProverIndex,
    };
    use ark_ff::UniformRand;
    use commitment_dlog::srs::{endos, SRS};
    use mina_curves::pasta::{Fp, Pallas, Vesta};
    use rand::{prelude::StdRng, SeedableRng};
    use std::array;
    use std::sync::Arc;

    #[test]
    #[should_panic]
    fn test_failed_linearize() {
        // w0 * w1
        let mut expr: E<Fp> = E::zero();
        expr += witness_curr(0);
        expr *= witness_curr(1);

        // since none of w0 or w1 is evaluated this should panic
        let evaluated = HashSet::new();
        expr.linearize(evaluated).unwrap();
    }

    #[test]
    #[should_panic]
    fn test_degree_tracking() {
        // The selector CompleteAdd has degree n-1 (so can be tracked with n evaluations in the domain d1 of size n).
        // Raising a polynomial of degree n-1 to the power 8 makes it degree 8*(n-1) (and so it needs `8(n-1) + 1` evaluations).
        // Since `d8` is of size `8n`, we are still good with that many evaluations to track the new polynomial.
        // Raising it to the power 9 pushes us out of the domain d8, which will panic.
        let mut expr: E<Fp> = E::zero();
        expr += index(GateType::CompleteAdd);
        let expr = expr.pow(9);

        // create a dummy env
        let one = Fp::from(1u32);
        let gates = vec![
            CircuitGate::create_generic_gadget(
                Wire::for_row(0),
                GenericGateSpec::Const(1u32.into()),
                None,
            ),
            CircuitGate::create_generic_gadget(
                Wire::for_row(1),
                GenericGateSpec::Const(1u32.into()),
                None,
            ),
        ];
        let index = {
            let constraint_system = ConstraintSystem::fp_for_testing(gates);
            let mut srs = SRS::<Vesta>::create(constraint_system.domain.d1.size());
            srs.add_lagrange_basis(constraint_system.domain.d1);
            let srs = Arc::new(srs);

            let (endo_q, _endo_r) = endos::<Pallas>();
            ProverIndex::<Vesta>::create(constraint_system, endo_q, srs)
        };

        let witness_cols: [_; COLUMNS] = array::from_fn(|_| DensePolynomial::zero());
        let permutation = DensePolynomial::zero();
        let domain_evals = index.cs.evaluate(&witness_cols, &permutation);

        let env = Environment {
            constants: Constants {
                alpha: one,
                beta: one,
                gamma: one,
                joint_combiner: None,
                endo_coefficient: one,
                mds: &Vesta::sponge_params().mds,
                foreign_field_modulus: None,
            },
            witness: &domain_evals.d8.this.w,
            coefficient: &index.column_evaluations.coefficients8,
            vanishes_on_last_4_rows: &index.cs.precomputations().vanishes_on_last_4_rows,
            z: &domain_evals.d8.this.z,
            l0_1: l0_1(index.cs.domain.d1),
            domain: index.cs.domain,
            index: HashMap::new(),
            lookup: None,
        };

        // this should panic as we don't have a domain large enough
        expr.evaluations(&env);
    }

    #[test]
    fn test_unnormalized_lagrange_basis() {
        let domain = EvaluationDomains::<Fp>::create(2usize.pow(10) + ZK_ROWS as usize)
            .expect("failed to create evaluation domain");
        let rng = &mut StdRng::from_seed([17u8; 32]);

        // Check that both ways of computing lagrange basis give the same result
        let d1_size: i32 = domain.d1.size().try_into().expect("domain size too big");
        for i in 1..d1_size {
            let pt = Fp::rand(rng);
            assert_eq!(
                unnormalized_lagrange_basis(&domain.d1, d1_size - i, &pt),
                unnormalized_lagrange_basis(&domain.d1, -i, &pt)
            );
        }
    }

    #[test]
    fn test_arithmetic_ops() {
        fn test_1<F: Field, T: ExprOps<F>>() -> T {
            T::zero() + T::one()
        }
        assert_eq!(test_1::<Fp, E<Fp>>(), E::zero() + E::one());
        assert_eq!(test_1::<Fp, Fp>(), Fp::one());

        fn test_2<F: Field, T: ExprOps<F>>() -> T {
            T::one() + T::one()
        }
        assert_eq!(test_2::<Fp, E<Fp>>(), E::one() + E::one());
        assert_eq!(test_2::<Fp, Fp>(), Fp::from(2u64));

        fn test_3<F: Field, T: ExprOps<F>>(x: T) -> T {
            T::from(2u64) * x
        }
        assert_eq!(
            test_3::<Fp, E<Fp>>(E::from(3u64)),
            E::from(2u64) * E::from(3u64)
        );
        assert_eq!(test_3(Fp::from(3u64)), Fp::from(6u64));

        fn test_4<F: Field, T: ExprOps<F>>(x: T) -> T {
            x.clone() * (x.square() + T::from(7u64))
        }
        assert_eq!(
            test_4::<Fp, E<Fp>>(E::from(5u64)),
            E::from(5u64) * (Expr::square(E::from(5u64)) + E::from(7u64))
        );
        assert_eq!(test_4::<Fp, Fp>(Fp::from(5u64)), Fp::from(160u64));
    }
}<|MERGE_RESOLUTION|>--- conflicted
+++ resolved
@@ -544,7 +544,6 @@
 }
 
 impl Variable {
-<<<<<<< HEAD
     fn evaluate<F: Field>(
         &self,
         evals: &ProofEvaluations<PointEvaluations<F>>,
@@ -564,30 +563,10 @@
                 LookupRuntimeTable => l.and_then(|l| l.runtime.ok_or(ExprError::MissingRuntime)),
                 Index(GateType::Poseidon) => Ok(evals.poseidon_selector),
                 Index(GateType::Generic) => Ok(evals.generic_selector),
-                Coefficient(_) | LookupKindIndex(_) | LookupRuntimeSelector | Index(_) => {
+                Coefficient(i) => Ok(evals.coefficients[i]),
+                LookupKindIndex(_) | LookupRuntimeSelector | Index(_) => {
                     Err(ExprError::MissingIndexEvaluation(self.col))
                 }
-=======
-    fn evaluate<F: Field>(&self, evals: &[ProofEvaluations<F>]) -> Result<F, ExprError> {
-        let evals = &evals[self.row.shift()];
-        use Column::*;
-        let l = evals
-            .lookup
-            .as_ref()
-            .ok_or(ExprError::LookupShouldNotBeUsed);
-        match self.col {
-            Witness(i) => Ok(evals.w[i]),
-            Z => Ok(evals.z),
-            LookupSorted(i) => l.map(|l| l.sorted[i]),
-            LookupAggreg => l.map(|l| l.aggreg),
-            LookupTable => l.map(|l| l.table),
-            LookupRuntimeTable => l.and_then(|l| l.runtime.ok_or(ExprError::MissingRuntime)),
-            Index(GateType::Poseidon) => Ok(evals.poseidon_selector),
-            Index(GateType::Generic) => Ok(evals.generic_selector),
-            Coefficient(i) => Ok(evals.coefficients[i]),
-            LookupKindIndex(_) | LookupRuntimeSelector | Index(_) => {
-                Err(ExprError::MissingIndexEvaluation(self.col))
->>>>>>> c3a4c487
             }
         }?;
         match self.row {
