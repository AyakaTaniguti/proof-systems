--- conflicted
+++ resolved
@@ -685,14 +685,9 @@
                             CairoClaim | CairoInstruction | CairoFlags | CairoTransition => {
                                 unimplemented!()
                             }
-<<<<<<< HEAD
-                            RangeCheck0 => &index.range_check_comm[0],
-                            RangeCheck1 => &index.range_check_comm[1],
-                            ForeignFieldMul => index.foreign_field_mul_comm.as_ref().unwrap(),
-=======
                             RangeCheck0 => &index.range_check_comm.as_ref().unwrap()[0],
                             RangeCheck1 => &index.range_check_comm.as_ref().unwrap()[1],
->>>>>>> 26fcea0b
+                            ForeignFieldMul => index.foreign_field_mul_comm.as_ref().unwrap(),
                         };
                         scalars.push(scalar);
                         commitments.push(c);
