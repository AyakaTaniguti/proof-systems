--- conflicted
+++ resolved
@@ -236,11 +236,7 @@
                 ],
             ]
         } else {
-<<<<<<< HEAD
-            vec![vec![G::ScalarField::zero()], vec![G::ScalarField::zero()]]
-=======
-            [Vec::<G::ScalarField>::new(), Vec::<G::ScalarField>::new()]
->>>>>>> 9444f62b
+            [vec![G::ScalarField::zero()], vec![G::ScalarField::zero()]]
         };
 
         println!("verifier public eval: {:?}", public_evals);
