--- conflicted
+++ resolved
@@ -389,15 +389,11 @@
             }
         };
 
-<<<<<<< HEAD
-        let mut t4 = {
-=======
         //
         // compute quotient polynomial
         //
 
         let quotient_poly = {
->>>>>>> 39d9b15f
             // generic
             let mut t4 = index.cs.gnrc_quot(&lagrange.d4.this.w);
 
@@ -427,46 +423,6 @@
 
             drop(add4);
 
-<<<<<<< HEAD
-        // permutation
-        let (perm, bnd) =
-            index
-                .cs
-                .perm_quot(&lagrange, beta, gamma, &z_poly, &alphas[range::PERM])?;
-        let mut t8 = perm;
-        // scalar multiplication
-        let mul8 = varbasemul::constraint(range::MUL.start).evaluations(&env);
-        t8 += &mul8;
-        drop(mul8);
-        // endoscaling
-        let emul8 = endosclmul::constraint(2 + range::ENDML.start).evaluations(&env);
-        t8 += &emul8;
-        drop(emul8);
-        // endoscaling scalar computation
-        let emulscalar8 = endomul_scalar::constraint(range::ENDOMUL_SCALAR.start).evaluations(&env);
-        t8 += &emulscalar8;
-        drop(emulscalar8);
-        // poseidon
-        let pos8 = poseidon::constraint().evaluations(&env);
-        t8 += &pos8;
-        drop(pos8);
-
-        // chacha
-        if index.cs.chacha8.as_ref().is_some() {
-            let chacha0 = chacha::constraint_chacha0(range::CHACHA.start).evaluations(&env);
-            t4 += &chacha0;
-
-            let chacha1 = chacha::constraint_chacha1(range::CHACHA.start).evaluations(&env);
-            t4 += &chacha1;
-
-            let chacha2 = chacha::constraint_chacha2(range::CHACHA.start).evaluations(&env);
-            t4 += &chacha2;
-
-            let chacha_final =
-                chacha::constraint_chacha_final(range::CHACHA.start).evaluations(&env);
-            t4 += &chacha_final;
-        }
-=======
             // permutation
             let (perm, bnd) =
                 index
@@ -482,7 +438,6 @@
                     .unwrap();
                 assert!(res.is_zero());
             }
->>>>>>> 39d9b15f
 
             // scalar multiplication
             let mul8 = varbasemul::constraint(range::MUL.start).evaluations(&env);
