--- conflicted
+++ resolved
@@ -911,18 +911,12 @@
         //~
         //~    TODO: do we want to specify more on that? It seems unecessary except for the t polynomial (or if for some reason someone sets that to a low value)
 
-<<<<<<< HEAD
+        internal_tracing::checkpoint!(internal_traces; lagrange_basis_eval_zeta_poly);
         let zeta_evals =
             LagrangeBasisEvaluations::new(index.max_poly_size, index.cs.domain.d1, zeta);
+        internal_tracing::checkpoint!(internal_traces; lagrange_basis_eval_zeta_omega_poly);
         let zeta_omega_evals =
             LagrangeBasisEvaluations::new(index.max_poly_size, index.cs.domain.d1, zeta_omega);
-=======
-        internal_tracing::checkpoint!(internal_traces; lagrange_basis_eval_zeta_poly);
-        let zeta_evals = LagrangeBasisEvaluations::new(index.cs.domain.d1, zeta);
-        internal_tracing::checkpoint!(internal_traces; lagrange_basis_eval_zeta_omega_poly);
-
-        let zeta_omega_evals = LagrangeBasisEvaluations::new(index.cs.domain.d1, zeta_omega);
->>>>>>> 5d2a4c69
 
         let chunked_evals_for_selector =
             |p: &Evaluations<G::ScalarField, D<G::ScalarField>>| PointEvaluations {
