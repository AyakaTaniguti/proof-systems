<<<<<<< HEAD
/********************************************************************************************

This source file implements prover's zk-proof primitive.

*********************************************************************************************/

pub use super::{index::Index, range};
use crate::circuits::{
    constraints::ZK_ROWS,
    expr::{l0_1, Constants, Environment, LookupEnvironment},
    gate::{combine_table_entry, GateType, LookupInfo, LookupsUsed},
    polynomials::{
        chacha, complete_add, endomul_scalar, endosclmul, foreign_mul, lookup, poseidon, varbasemul,
    },
    scalars::{LookupEvaluations, ProofEvaluations},
    wires::{COLUMNS, PERMUTS},
=======
//! This module implements prover's zk-proof primitive.

use crate::{
    alphas::{Alphas, ConstraintType},
    circuits::{
        constraints::{LookupConstraintSystem, ZK_ROWS},
        expr::{l0_1, Constants, Environment, LookupEnvironment},
        gate::{combine_table_entry, GateType, LookupsUsed},
        polynomials::{
            chacha, complete_add, endomul_scalar, endosclmul, generic, lookup, permutation,
            poseidon, varbasemul,
        },
        scalars::{LookupEvaluations, ProofEvaluations},
        wires::{COLUMNS, PERMUTS},
    },
    index::Index,
    plonk_sponge::FrSponge,
>>>>>>> a7d861b6
};
use ark_ec::AffineCurve;
use ark_ff::{Field, One, PrimeField, UniformRand, Zero};
use ark_poly::{
    univariate::DensePolynomial, Evaluations, Polynomial, Radix2EvaluationDomain as D, UVPolynomial,
};
use array_init::array_init;
use commitment_dlog::commitment::{b_poly_coefficients, CommitmentCurve, OpeningProof, PolyComm};
use itertools::Itertools;
use lookup::CombinedEntry;
use o1_utils::ExtendedDensePolynomial;
use oracle::{rndoracle::ProofError, sponge::ScalarChallenge, FqSponge};
use std::collections::HashMap;

type Fr<G> = <G as AffineCurve>::ScalarField;
type Fq<G> = <G as AffineCurve>::BaseField;

#[derive(Clone)]
pub struct LookupCommitments<G: AffineCurve> {
    pub sorted: Vec<PolyComm<G>>,
    pub aggreg: PolyComm<G>,
}

#[derive(Clone)]
pub struct ProverCommitments<G: AffineCurve> {
    /// The commitments to the witness (execution trace)
    pub w_comm: [PolyComm<G>; COLUMNS],
    /// The commitment to the permutation polynomial
    pub z_comm: PolyComm<G>,
    /// The commitment to the quotient polynomial
    pub t_comm: PolyComm<G>,
    /// Commitments related to the lookup argument
    pub lookup: Option<LookupCommitments<G>>,
}

#[derive(Clone)]
pub struct ProverProof<G: AffineCurve> {
    /// All the polynomial commitments required in the proof
    pub commitments: ProverCommitments<G>,

    /// batched commitment opening proof
    pub proof: OpeningProof<G>,

    /// Two evaluations over a number of committed polynomials
    // TODO(mimoo): that really should be a type Evals { z: PE, zw: PE }
    pub evals: [ProofEvaluations<Vec<Fr<G>>>; 2],

    /// Required evaluation for Maller's optimization
    /// (see https://o1-labs.github.io/mina-book/crypto/plonk/maller_15.html#the-evaluation-of-l)
    pub ft_eval1: Fr<G>,

    /// The public input
    pub public: Vec<Fr<G>>,

    /// The challenges underlying the optional polynomials folded into the proof
    pub prev_challenges: Vec<(Vec<Fr<G>>, PolyComm<G>)>,
}

impl<G: CommitmentCurve> ProverProof<G>
where
    G::BaseField: PrimeField,
{
    /// This function constructs prover's zk-proof from the witness & the Index against SRS instance
    ///     witness: computation witness
    ///     index: Index
    ///     RETURN: prover's zk-proof
    pub fn create<EFqSponge: Clone + FqSponge<Fq<G>, G, Fr<G>>, EFrSponge: FrSponge<Fr<G>>>(
        group_map: &G::Map,
        mut witness: [Vec<Fr<G>>; COLUMNS],
        index: &Index<G>,
        prev_challenges: Vec<(Vec<Fr<G>>, PolyComm<G>)>,
    ) -> Result<Self, ProofError> {
        let d1_size = index.cs.domain.d1.size as usize;
        // TODO: rng should be passed as arg
        let rng = &mut rand::rngs::OsRng;

        // double-check the witness
        if cfg!(test) {
            index.cs.verify(&witness).expect("incorrect witness");
        }

        // ensure we have room for the zero-knowledge rows
        let length_witness = witness[0].len();
        let length_padding = d1_size
            .checked_sub(length_witness)
            .ok_or(ProofError::NoRoomForZkInWitness)?;
        if length_padding < ZK_ROWS as usize {
            return Err(ProofError::NoRoomForZkInWitness);
        }

        // pad and add zero-knowledge rows to the witness columns
        for w in &mut witness {
            if w.len() != length_witness {
                return Err(ProofError::WitnessCsInconsistent);
            }

            // padding
            w.extend(std::iter::repeat(Fr::<G>::zero()).take(length_padding));

            // zk-rows
            for row in w.iter_mut().rev().take(ZK_ROWS as usize) {
                *row = Fr::<G>::rand(rng);
            }
        }

        // the transcript of the random oracle non-interactive argument
        let mut fq_sponge = EFqSponge::new(index.fq_sponge_params.clone());

        // compute public input polynomial
        let public = witness[0][0..index.cs.public].to_vec();
        let public_poly = -Evaluations::<Fr<G>, D<Fr<G>>>::from_vec_and_domain(
            public.clone(),
            index.cs.domain.d1,
        )
        .interpolate();

        // commit to the wire values
        let w_comm: [(PolyComm<G>, PolyComm<Fr<G>>); COLUMNS] = array_init(|i| {
            let e = Evaluations::<Fr<G>, D<Fr<G>>>::from_vec_and_domain(
                witness[i].clone(),
                index.cs.domain.d1,
            );
            index
                .srs
                .commit_evaluations(index.cs.domain.d1, &e, None, rng)
        });

        // compute witness polynomials
        let witness_poly: [DensePolynomial<Fr<G>>; COLUMNS] = array_init(|i| {
            Evaluations::<Fr<G>, D<Fr<G>>>::from_vec_and_domain(
                witness[i].clone(),
                index.cs.domain.d1,
            )
            .interpolate()
        });

        // absorb the wire polycommitments into the argument
        fq_sponge.absorb_g(&index.srs.commit_non_hiding(&public_poly, None).unshifted);
        w_comm
            .iter()
            .for_each(|c| fq_sponge.absorb_g(&c.0.unshifted));

        let joint_combiner_ = {
            // TODO: how will the verifier circuit handle these kind of things? same with powers of alpha...
            let s = match index.cs.lookup_constraint_system.as_ref() {
                None
                | Some(LookupConstraintSystem {
                    lookup_used: LookupsUsed::Single,
                    ..
                }) => ScalarChallenge(Fr::<G>::zero()),
                Some(LookupConstraintSystem {
                    lookup_used: LookupsUsed::Joint,
                    ..
                }) => ScalarChallenge(fq_sponge.challenge()),
            };
            (s, s.to_field(&index.srs.endo_r))
        };

        // TODO: that seems like an unecessary line
        let joint_combiner: Fr<G> = joint_combiner_.1;

        // TODO: Looking-up a tuple (f_0, f_1, ..., f_{m-1}) in a tuple of tables (T_0, ..., T_{m-1}) is
        // reduced to a single lookup
        // sum_i joint_combiner^i f_i
        // in the "joint table"
        // sum_i joint_combiner^i T_i
        //
        // We write down all these combined joint lookups in the sorted-lookup
        // table, so `lookup_sorted` ends up being a list of all these combined values.
        //
        // We will commit to the columns of lookup_sorted. For example, the 0th one,
        //
        // as
        //
        // sum_i lookup_sorted[0][i] L_i
        //
        // where L_i is the ith normalized lagrange commitment, and where
        // lookup_sorted[0][i] = sum_j joint_combiner^j f_{0, i, j}
        //
        // for some lookup values f_{0, i, j}
        //
        // Computing it that way is not the best, since for example, in our four-bit xor table,
        // all the individual f_{0, i, j} are only four bits while the combined scalar
        //
        // sum_j joint_combiner^j f_{0, i, j}
        //
        // will (with overwhelming probability) be a basically full width field element.
        //
        // As a result, if the lookup values are smaller, it will be better not to
        // combine the joint lookup values and instead to compute the commitment to
        // lookup_sorted[0][i] (for example) as
        //
        // sum_j joint_combiner^j (sum_i f_{0, i, j} L_i)
        // = sum_i (sum_j joint_combiner^j f_{0, i, j}) L_i
        // = sum_i lookup_sorted[0][i] L_i
        //
        // This should be quite a lot cheaper when the scalars f_{0, i, j} are small.
        // We should try it to see how it is in practice. It would be nice if there
        // were some cheap computation we could run on the lookup values to determine
        // whether we should combine the scalars before the multi-exp or not, like computing
        // their average length or something like that.

        let dummy_lookup_value = {
            let x = match index.cs.lookup_constraint_system.as_ref() {
                None => Fr::<G>::zero(),
                Some(lcs) => combine_table_entry(joint_combiner, lcs.dummy_lookup_values[0].iter()),
            };
            CombinedEntry(x)
        };

        let (lookup_sorted, lookup_sorted_coeffs, lookup_sorted_comm, lookup_sorted8) =
            match index.cs.lookup_constraint_system.as_ref() {
                None => (None, None, None, None),
                Some(lcs) => {
                    let iter_lookup_table = || {
                        (0..d1_size).map(|i| {
                            let row = lcs.lookup_tables8[0].iter().map(|e| &e.evals[8 * i]);
                            CombinedEntry(combine_table_entry(joint_combiner, row))
                        })
                    };

                    // TODO: Once we switch to committing using lagrange commitments,
                    // `witness` will be consumed when we interpolate, so interpolation will
                    // have to moved below this.
                    let lookup_sorted: Vec<Vec<CombinedEntry<Fr<G>>>> = lookup::sorted(
                        dummy_lookup_value,
                        iter_lookup_table,
                        index.cs.domain.d1,
                        &index.cs.gates,
                        &witness,
                        joint_combiner,
                    )?;

                    let lookup_sorted: Vec<_> = lookup_sorted
                        .into_iter()
                        .map(|chunk| {
                            let v: Vec<_> = chunk.into_iter().map(|x| x.0).collect();
                            lookup::zk_patch(v, index.cs.domain.d1, rng)
                        })
                        .collect();

                    let comm: Vec<_> = lookup_sorted
                        .iter()
                        .map(|v| {
                            index
                                .srs
                                .commit_evaluations(index.cs.domain.d1, v, None, rng)
                        })
                        .collect();
                    let coeffs : Vec<_> =
                        // TODO: We can avoid storing these coefficients.
                        lookup_sorted.iter().map(|e| e.clone().interpolate()).collect();
                    let evals8: Vec<_> = coeffs
                        .iter()
                        .map(|v| v.evaluate_over_domain_by_ref(index.cs.domain.d8))
                        .collect();

                    // absorb lookup polynomials
                    comm.iter().for_each(|c| fq_sponge.absorb_g(&c.0.unshifted));

                    (Some(lookup_sorted), Some(coeffs), Some(comm), Some(evals8))
                }
            };

        // sample beta, gamma oracles
        let beta = fq_sponge.challenge();
        let gamma = fq_sponge.challenge();

        let (lookup_aggreg_coeffs, lookup_aggreg_comm, lookup_aggreg8) =
            // compute lookup aggregation polynomial
            match (index.cs.lookup_constraint_system.as_ref(), lookup_sorted) {
                (None, None) | (None, Some(_)) | (Some(_), None) => (None, None, None),
                (Some(lcs), Some(lookup_sorted)) => {
                    let iter_lookup_table = || (0..d1_size).map(|i| {
                        let row = lcs.lookup_tables8[0].iter().map(|e| & e.evals[8 * i]);
                        combine_table_entry(joint_combiner, row)
                    });

                    let aggreg =
                        lookup::aggregation::<_, Fr<G>, _>(
                            dummy_lookup_value.0,
                            iter_lookup_table(),
                            index.cs.domain.d1,
                            &index.cs.gates,
                            &witness,
                            joint_combiner,
                            beta, gamma,
                            &lookup_sorted,
                            rng)?;

                    drop(lookup_sorted);
                    if aggreg.evals[d1_size - (ZK_ROWS as usize + 1)] != Fr::<G>::one() {
                        panic!("aggregation incorrect: {}", aggreg.evals[d1_size-(ZK_ROWS as usize + 1)]);
                    }

                    let comm = index.srs.commit_evaluations(index.cs.domain.d1, &aggreg, None, rng);
                    fq_sponge.absorb_g(&comm.0.unshifted);

                    let coeffs = aggreg.interpolate();

                    // TODO: There's probably a clever way to expand the domain without
                    // interpolating
                    let evals8 = coeffs.evaluate_over_domain_by_ref(index.cs.domain.d8);
                    (Some(coeffs), Some(comm), Some(evals8))
                },
            };

        // compute permutation aggregation polynomial
        let z_poly = index.cs.perm_aggreg(&witness, &beta, &gamma, rng)?;
        // commit to z
        let z_comm = index.srs.commit(&z_poly, None, rng);

        // absorb the z commitment into the argument and query alpha
        fq_sponge.absorb_g(&z_comm.0.unshifted);
        let alpha_chal = ScalarChallenge(fq_sponge.challenge());
        let alpha = alpha_chal.to_field(&index.srs.endo_r);
        let mut all_alphas = Alphas::new(alpha, &index.powers_of_alpha);

        // evaluate witness and permutation polynomials over domains
        let lagrange = index.cs.evaluate(&witness_poly, &z_poly);

        let lookup_table_combined = index.cs.lookup_constraint_system.as_ref().map(|lcs| {
            let joint_table = &lcs.lookup_tables8[0];
            let mut res = joint_table[joint_table.len() - 1].clone();
            for col in joint_table.iter().rev().skip(1) {
                res.evals.iter_mut().for_each(|e| *e *= joint_combiner);
                res += col;
            }
            res
        });

        let lookup_env = lookup_table_combined
            .as_ref()
            .zip(lookup_sorted8.as_ref())
            .zip(lookup_aggreg8.as_ref())
            .zip(index.cs.lookup_constraint_system.as_ref())
            .map(
                |(((lookup_table_combined, lookup_sorted), lookup_aggreg), lcs)| {
                    LookupEnvironment {
                        aggreg: lookup_aggreg,
                        sorted: lookup_sorted,
                        table: lookup_table_combined,
                        selectors: &lcs.lookup_selectors,
                    }
                },
            );

        let env = {
            let mut index_evals = HashMap::new();
            use GateType::*;
            index_evals.insert(Poseidon, &index.cs.ps8);
            index_evals.insert(CompleteAdd, &index.cs.complete_addl4);
            index_evals.insert(VarBaseMul, &index.cs.mull8);
            index_evals.insert(EndoMul, &index.cs.emull);
            index_evals.insert(EndoMulScalar, &index.cs.endomul_scalar8);
            [ChaCha0, ChaCha1, ChaCha2, ChaChaFinal]
                .iter()
                .enumerate()
                .for_each(|(i, g)| {
                    if let Some(c) = &index.cs.chacha8 {
                        index_evals.insert(*g, &c[i]);
                    }
                });
            index_evals.insert(ForeignMul0, &index.cs.foreign_mul8[0]);
            index_evals.insert(ForeignMul1, &index.cs.foreign_mul8[1]);
            index_evals.insert(ForeignMul2, &index.cs.foreign_mul8[2]);

            Environment {
                constants: Constants {
                    alpha,
                    beta,
                    gamma,
                    joint_combiner,
                    endo_coefficient: index.cs.endo,
                    mds: index.cs.fr_sponge_params.mds.clone(),
                    foreign_modulus: index.cs.foreign_modulus.clone(),
                },
                witness: &lagrange.d8.this.w,
                coefficient: &index.cs.coefficients8,
                vanishes_on_last_4_rows: &index.cs.vanishes_on_last_4_rows,
                z: &lagrange.d8.this.z,
                l0_1: l0_1(index.cs.domain.d1),
                domain: index.cs.domain,
                index: index_evals,
                lookup: lookup_env,
            }
        };

        //
        // compute quotient polynomial
        //

        let quotient_poly = {
            // generic
            let alphas = all_alphas.get_alphas(ConstraintType::Gate, generic::CONSTRAINTS);
            let mut t4 = index.cs.gnrc_quot(alphas, &lagrange.d4.this.w);

            if cfg!(test) {
                let (_, res) = t4
                    .clone()
                    .interpolate()
                    .divide_by_vanishing_poly(index.cs.domain.d1)
                    .unwrap();
                assert!(res.is_zero());
            }

            // complete addition
            let alphas = all_alphas.get_powers(ConstraintType::Gate, complete_add::CONSTRAINTS);
            let add_constraint = complete_add::constraint(alphas);
            let add4 = add_constraint.evaluations(&env);
            t4 += &add4;

            if cfg!(test) {
                let (_, res) = add4
                    .clone()
                    .interpolate()
                    .divide_by_vanishing_poly(index.cs.domain.d1)
                    .unwrap();
                assert!(res.is_zero());
            }

            drop(add4);

            // permutation
            let alphas =
                all_alphas.get_alphas(ConstraintType::Permutation, permutation::CONSTRAINTS);
            let (perm, bnd) = index
                .cs
                .perm_quot(&lagrange, beta, gamma, &z_poly, alphas)?;
            let mut t8 = perm;

            if cfg!(test) {
                let (_, res) = t8
                    .clone()
                    .interpolate()
                    .divide_by_vanishing_poly(index.cs.domain.d1)
                    .unwrap();
                assert!(res.is_zero());
            }

<<<<<<< HEAD
        // foreign field multiplication
        let foreign_mul8 = foreign_mul::constraint(range::FOREIGN_MUL.start).evaluations(&env);
        t8 += &foreign_mul8;
        drop(foreign_mul8);

        // quotient polynomial for lookup
        let (t4, t8) = match lookup_used {
            None => (t4, t8),
            Some(_) => combine_evaluations(
                (t4, t8),
                alpha,
                alphas[alphas.len() - 1],
                lookup::constraints(&index.cs.dummy_lookup_values[0], index.cs.domain.d1)
                    .iter()
                    .map(|e| e.evaluations(&env))
                    .collect(),
            ),
        };
=======
            // scalar multiplication
            let alphas = all_alphas.get_powers(ConstraintType::Gate, varbasemul::CONSTRAINTS);
            let mul8 = varbasemul::constraint(alphas).evaluations(&env);
            t8 += &mul8;

            if cfg!(test) {
                let (_, res) = mul8
                    .clone()
                    .interpolate()
                    .divide_by_vanishing_poly(index.cs.domain.d1)
                    .unwrap();
                assert!(res.is_zero());
            }
>>>>>>> a7d861b6

            drop(mul8);

            // endoscaling
            let alphas = all_alphas.get_powers(ConstraintType::Gate, endosclmul::CONSTRAINTS);
            let emul8 = endosclmul::constraint(alphas).evaluations(&env);
            t8 += &emul8;

            if cfg!(test) {
                let (_, res) = emul8
                    .clone()
                    .interpolate()
                    .divide_by_vanishing_poly(index.cs.domain.d1)
                    .unwrap();
                assert!(res.is_zero());
            }

            drop(emul8);

            // endoscaling scalar computation
            let alphas = all_alphas.get_powers(ConstraintType::Gate, endomul_scalar::CONSTRAINTS);
            let emulscalar8 = endomul_scalar::constraint(alphas).evaluations(&env);
            t8 += &emulscalar8;

            if cfg!(test) {
                let (_, res) = emulscalar8
                    .clone()
                    .interpolate()
                    .divide_by_vanishing_poly(index.cs.domain.d1)
                    .unwrap();
                assert!(res.is_zero());
            }

            drop(emulscalar8);

            // poseidon
            let alphas = all_alphas.get_powers(ConstraintType::Gate, poseidon::CONSTRAINTS);
            let pos8 = poseidon::constraint(alphas).evaluations(&env);
            t8 += &pos8;

            if cfg!(test) {
                let (_, res) = pos8
                    .clone()
                    .interpolate()
                    .divide_by_vanishing_poly(index.cs.domain.d1)
                    .unwrap();
                assert!(res.is_zero());
            }

            drop(pos8);

            // chacha
            if index.cs.chacha8.as_ref().is_some() {
                let alphas = all_alphas.get_powers(ConstraintType::Gate, chacha::CONSTRAINTS_0);
                let chacha0 = chacha::constraint_chacha0(alphas).evaluations(&env);
                t4 += &chacha0;

                let alphas = all_alphas.get_powers(ConstraintType::Gate, chacha::CONSTRAINTS_1);
                let chacha1 = chacha::constraint_chacha1(alphas).evaluations(&env);
                t4 += &chacha1;

                let alphas = all_alphas.get_powers(ConstraintType::Gate, chacha::CONSTRAINTS_2);
                let chacha2 = chacha::constraint_chacha2(alphas).evaluations(&env);
                t4 += &chacha2;

                let alphas = all_alphas.get_powers(ConstraintType::Gate, chacha::CONSTRAINTS_FINAL);
                let chacha_final = chacha::constraint_chacha_final(alphas).evaluations(&env);
                t4 += &chacha_final;

                if cfg!(test) {
                    let (_, res) = chacha0
                        .clone()
                        .interpolate()
                        .divide_by_vanishing_poly(index.cs.domain.d1)
                        .unwrap();
                    assert!(res.is_zero());

                    let (_, res) = chacha1
                        .clone()
                        .interpolate()
                        .divide_by_vanishing_poly(index.cs.domain.d1)
                        .unwrap();
                    assert!(res.is_zero());

                    let (_, res) = chacha2
                        .clone()
                        .interpolate()
                        .divide_by_vanishing_poly(index.cs.domain.d1)
                        .unwrap();
                    assert!(res.is_zero());

                    let (_, res) = chacha_final
                        .clone()
                        .interpolate()
                        .divide_by_vanishing_poly(index.cs.domain.d1)
                        .unwrap();
                    assert!(res.is_zero());
                }
            }

            // lookup
            if let Some(lcs) = index.cs.lookup_constraint_system.as_ref() {
                let lookup_alphas =
                    all_alphas.get_alphas(ConstraintType::Lookup, lookup::CONSTRAINTS);
                let constraints =
                    lookup::constraints(&lcs.dummy_lookup_values[0], index.cs.domain.d1);
                for (constraint, alpha_pow) in constraints.into_iter().zip_eq(lookup_alphas) {
                    let mut eval = constraint.evaluations(&env);
                    eval.evals.iter_mut().for_each(|x| *x *= alpha_pow);

                    if eval.domain().size == t4.domain().size {
                        t4 += &eval;
                    } else if eval.domain().size == t8.domain().size {
                        t8 += &eval;
                    } else {
                        panic!("Bad evaluation")
                    }
                }
            }

            // public polynomial
            let mut f = t4.interpolate() + t8.interpolate();
            f += &public_poly;

            // divide contributions with vanishing polynomial
            let (mut quotient, res) = f
                .divide_by_vanishing_poly(index.cs.domain.d1)
                .ok_or(ProofError::PolyDivision)?;
            if !res.is_zero() {
                return Err(ProofError::PolyDivision);
            }

            quotient += &bnd; // already divided by Z_H
            quotient
        };

        // commit to t
        let t_comm = {
            let (mut t_comm, mut omega_t) = index.srs.commit(&quotient_poly, None, rng);

            let expected_t_size = PERMUTS;
            let dummies = expected_t_size - t_comm.unshifted.len();
            // Add `dummies` many hiding commitments to the 0 polynomial, since if the
            // number of commitments in `t_comm` is less than the max size, it means that
            // the higher degree coefficients of `t` are 0.
            for _ in 0..dummies {
                use ark_ec::ProjectiveCurve;
                let w = Fr::<G>::rand(rng);
                t_comm.unshifted.push(index.srs.h.mul(w).into_affine());
                omega_t.unshifted.push(w);
            }
            (t_comm, omega_t)
        };

        // absorb the polycommitments into the argument and sample zeta
        fq_sponge.absorb_g(&t_comm.0.unshifted);

        let zeta_chal = ScalarChallenge(fq_sponge.challenge());
        let zeta = zeta_chal.to_field(&index.srs.endo_r);
        let omega = index.cs.domain.d1.group_gen;
        let zeta_omega = zeta * omega;

        let lookup_evals = |e: Fr<G>| {
            lookup_aggreg_coeffs
                .as_ref()
                .zip(lookup_sorted_coeffs.as_ref())
                .zip(index.cs.lookup_constraint_system.as_ref())
                .map(|((aggreg, sorted), lcs)| LookupEvaluations {
                    aggreg: aggreg.eval(e, index.max_poly_size),
                    sorted: sorted
                        .iter()
                        .map(|c| c.eval(e, index.max_poly_size))
                        .collect(),
                    table: lcs.lookup_tables[0]
                        .iter()
                        .map(|p| p.eval(e, index.max_poly_size))
                        .rev()
                        .fold(vec![Fr::<G>::zero()], |acc, x| {
                            acc.into_iter()
                                .zip(x.iter())
                                .map(|(acc, x)| acc * joint_combiner + x)
                                .collect()
                        }),
                })
        };

        // evaluate the polynomials
        let chunked_evals_zeta = ProofEvaluations::<Vec<Fr<G>>> {
            s: array_init(|i| index.cs.sigmam[0..PERMUTS - 1][i].eval(zeta, index.max_poly_size)),
            w: array_init(|i| witness_poly[i].eval(zeta, index.max_poly_size)),
            z: z_poly.eval(zeta, index.max_poly_size),
            lookup: lookup_evals(zeta),
            generic_selector: index.cs.genericm.eval(zeta, index.max_poly_size),
            poseidon_selector: index.cs.psm.eval(zeta, index.max_poly_size),
            foreign_mul_selector: array_init(|i| {
                index.cs.foreign_mulm[i].eval(zeta, index.max_poly_size)
            }),
        };
        let chunked_evals_zeta_omega = ProofEvaluations::<Vec<Fr<G>>> {
            s: array_init(|i| {
                index.cs.sigmam[0..PERMUTS - 1][i].eval(zeta_omega, index.max_poly_size)
            }),
            w: array_init(|i| witness_poly[i].eval(zeta_omega, index.max_poly_size)),
            z: z_poly.eval(zeta_omega, index.max_poly_size),
            lookup: lookup_evals(zeta_omega),
            generic_selector: index.cs.genericm.eval(zeta_omega, index.max_poly_size),
            poseidon_selector: index.cs.psm.eval(zeta_omega, index.max_poly_size),
            foreign_mul_selector: array_init(|i| {
                index.cs.foreign_mulm[i].eval(zeta_omega, index.max_poly_size)
            }),
        };

        drop(lookup_aggreg_coeffs);
        drop(lookup_sorted_coeffs);

        let chunked_evals = [chunked_evals_zeta, chunked_evals_zeta_omega];

        let zeta_to_srs_len = zeta.pow(&[index.max_poly_size as u64]);
        let zeta_omega_to_srs_len = zeta.pow(&[index.max_poly_size as u64]);

        let zeta_to_domain_size = zeta.pow(&[d1_size as u64]);

        // normal evaluations
        let power_of_eval_points_for_chunks = [zeta_to_srs_len, zeta_omega_to_srs_len];
        let evals = &chunked_evals
            .iter()
            .zip(power_of_eval_points_for_chunks.iter())
            .map(|(es, &e1)| ProofEvaluations::<Fr<G>> {
                s: array_init(|i| DensePolynomial::eval_polynomial(&es.s[i], e1)),
                w: array_init(|i| DensePolynomial::eval_polynomial(&es.w[i], e1)),
                z: DensePolynomial::eval_polynomial(&es.z, e1),
                lookup: es.lookup.as_ref().map(|l| LookupEvaluations {
                    table: DensePolynomial::eval_polynomial(&l.table, e1),
                    aggreg: DensePolynomial::eval_polynomial(&l.aggreg, e1),
                    sorted: l
                        .sorted
                        .iter()
                        .map(|p| DensePolynomial::eval_polynomial(p, e1))
                        .collect(),
                }),
                generic_selector: DensePolynomial::eval_polynomial(&es.generic_selector, e1),
                poseidon_selector: DensePolynomial::eval_polynomial(&es.poseidon_selector, e1),
                foreign_mul_selector: array_init(|i| {
                    DensePolynomial::eval_polynomial(&es.foreign_mul_selector[i], e1)
                }),
            })
            .collect::<Vec<_>>();

        // compute and evaluate linearization polynomial
        let f_chunked = {
            // TODO: compute the linearization polynomial in evaluation form so
            // that we can drop the coefficient forms of the index polynomials from
            // the constraint system struct

            // generic
            let alphas = all_alphas.get_alphas(ConstraintType::Gate, generic::CONSTRAINTS);
            let mut f = index
                .cs
                .gnrc_lnrz(alphas, &evals[0].w, evals[0].generic_selector)
                .interpolate();

            // permutation
            let alphas =
                all_alphas.get_alphas(ConstraintType::Permutation, permutation::CONSTRAINTS);
            f += &index.cs.perm_lnrz(evals, zeta, beta, gamma, alphas);

            let f = {
                let (_lin_constant, lin) = index.linearization.to_polynomial(&env, zeta, evals);
                f + lin
            };

            drop(env);
            drop(lookup_sorted8);
            drop(lookup_aggreg8);
            drop(lookup_table_combined);

            f.chunk_polynomial(zeta_to_srs_len, index.max_poly_size)
        };

        let t_chunked = quotient_poly.chunk_polynomial(zeta_to_srs_len, index.max_poly_size);

        let ft: DensePolynomial<Fr<G>> =
            &f_chunked - &t_chunked.scale(zeta_to_domain_size - Fr::<G>::one());
        let ft_eval1 = ft.evaluate(&zeta_omega);

        let fq_sponge_before_evaluations = fq_sponge.clone();
        let mut fr_sponge = {
            let mut s = EFrSponge::new(index.cs.fr_sponge_params.clone());
            s.absorb(&fq_sponge.digest());
            s
        };
        let p_eval = if public_poly.is_zero() {
            [Vec::new(), Vec::new()]
        } else {
            [
                vec![public_poly.evaluate(&zeta)],
                vec![public_poly.evaluate(&zeta_omega)],
            ]
        };
        for i in 0..2 {
            fr_sponge.absorb_evaluations(&p_eval[i], &chunked_evals[i])
        }
        fr_sponge.absorb(&ft_eval1);

        // query opening scaler challenges
        let v_chal = fr_sponge.challenge();
        let v = v_chal.to_field(&index.srs.endo_r);
        let u_chal = fr_sponge.challenge();
        let u = u_chal.to_field(&index.srs.endo_r);

        // construct the proof
        // --------------------------------------------------------------------
        let polys = prev_challenges
            .iter()
            .map(|(chals, comm)| {
                (
                    DensePolynomial::from_coefficients_vec(b_poly_coefficients(chals)),
                    comm.unshifted.len(),
                )
            })
            .collect::<Vec<_>>();
        let non_hiding = |d1_size: usize| PolyComm {
            unshifted: vec![Fr::<G>::zero(); d1_size],
            shifted: None,
        };

        // construct the blinding part of the ft polynomial for Maller's optimization
        // (see https://o1-labs.github.io/mina-book/crypto/plonk/maller_15.html)
        let blinding_ft = {
            let blinding_t = t_comm.1.chunk_blinding(zeta_to_srs_len);
            let blinding_f = Fr::<G>::zero();

            PolyComm {
                // blinding_f - Z_H(zeta) * blinding_t
                unshifted: vec![blinding_f - (zeta_to_domain_size - Fr::<G>::one()) * blinding_t],
                shifted: None,
            }
        };

        // construct evaluation proof
        let mut polynomials = polys
            .iter()
            .map(|(p, d1_size)| (p, None, non_hiding(*d1_size)))
            .collect::<Vec<_>>();
        polynomials.extend(vec![(&public_poly, None, non_hiding(1))]);
        polynomials.extend(vec![(&ft, None, blinding_ft)]);
        polynomials.extend(vec![(&z_poly, None, z_comm.1)]);
        polynomials.extend(vec![(&index.cs.genericm, None, non_hiding(1))]);
        polynomials.extend(vec![(&index.cs.psm, None, non_hiding(1))]);
        polynomials.extend(
            witness_poly
                .iter()
                .zip(w_comm.iter())
                .map(|(w, c)| (w, None, c.1.clone()))
                .collect::<Vec<_>>(),
        );
        polynomials.extend(
            index.cs.sigmam[0..PERMUTS - 1]
                .iter()
                .map(|w| (w, None, non_hiding(1)))
                .collect::<Vec<_>>(),
        );

        Ok(Self {
            commitments: ProverCommitments {
                w_comm: array_init(|i| w_comm[i].0.clone()),
                z_comm: z_comm.0,
                t_comm: t_comm.0,
                lookup: lookup_aggreg_comm.zip(lookup_sorted_comm).map(|(a, s)| {
                    LookupCommitments {
                        aggreg: a.0,
                        sorted: s.iter().map(|(x, _)| x.clone()).collect(),
                    }
                }),
            },
            proof: index.srs.open(
                group_map,
                &polynomials,
                &[zeta, zeta_omega],
                v,
                u,
                fq_sponge_before_evaluations,
                rng,
            ),
            evals: chunked_evals,
            ft_eval1,
            public,
            prev_challenges,
        })
    }
}

#[cfg(feature = "ocaml_types")]
pub mod caml {
    use super::*;
    use crate::circuits::scalars::caml::CamlProofEvaluations;
    use commitment_dlog::commitment::caml::{CamlOpeningProof, CamlPolyComm};

    #[derive(ocaml::IntoValue, ocaml::FromValue, ocaml_gen::Struct)]
    pub struct CamlProverProof<CamlG, CamlF> {
        pub commitments: CamlProverCommitments<CamlG>,
        pub proof: CamlOpeningProof<CamlG, CamlF>,
        // OCaml doesn't have sized arrays, so we have to convert to a tuple..
        pub evals: (CamlProofEvaluations<CamlF>, CamlProofEvaluations<CamlF>),
        pub ft_eval1: CamlF,
        pub public: Vec<CamlF>,
        pub prev_challenges: Vec<(Vec<CamlF>, CamlPolyComm<CamlG>)>,
    }

    #[derive(Clone, ocaml::IntoValue, ocaml::FromValue, ocaml_gen::Struct)]
    pub struct CamlProverCommitments<CamlG> {
        // polynomial commitments
        pub w_comm: (
            CamlPolyComm<CamlG>,
            CamlPolyComm<CamlG>,
            CamlPolyComm<CamlG>,
            CamlPolyComm<CamlG>,
            CamlPolyComm<CamlG>,
            CamlPolyComm<CamlG>,
            CamlPolyComm<CamlG>,
            CamlPolyComm<CamlG>,
            CamlPolyComm<CamlG>,
            CamlPolyComm<CamlG>,
            CamlPolyComm<CamlG>,
            CamlPolyComm<CamlG>,
            CamlPolyComm<CamlG>,
            CamlPolyComm<CamlG>,
            CamlPolyComm<CamlG>,
        ),
        pub z_comm: CamlPolyComm<CamlG>,
        pub t_comm: CamlPolyComm<CamlG>,
    }

    // These implementations are handy for conversions such as:
    // InternalType <-> Ocaml::Value
    //
    // It does this by hiding the required middle conversion step:
    // InternalType <-> CamlInternalType <-> Ocaml::Value
    //
    // Note that some conversions are not always possible to shorten,
    // because we don't always know how to convert the types.
    // For example, to implement the conversion
    // ProverCommitments<G> -> CamlProverCommitments<CamlG>
    // we need to know how to convert G to CamlG.
    // we don't know that information, unless we implemented some trait (e.g. ToCaml)
    // we can do that, but instead we implemented the From trait for the reverse operations (From<G> for CamlG).
    // it reduces the complexity, but forces us to do the conversion in two phases instead of one.

    //
    // CamlProverCommitments<CamlG> <-> ProverCommitments<G>
    //

    impl<G, CamlG> From<ProverCommitments<G>> for CamlProverCommitments<CamlG>
    where
        G: AffineCurve,
        CamlPolyComm<CamlG>: From<PolyComm<G>>,
    {
        fn from(prover_comm: ProverCommitments<G>) -> Self {
            let [w_comm0, w_comm1, w_comm2, w_comm3, w_comm4, w_comm5, w_comm6, w_comm7, w_comm8, w_comm9, w_comm10, w_comm11, w_comm12, w_comm13, w_comm14] =
                prover_comm.w_comm;
            Self {
                w_comm: (
                    w_comm0.into(),
                    w_comm1.into(),
                    w_comm2.into(),
                    w_comm3.into(),
                    w_comm4.into(),
                    w_comm5.into(),
                    w_comm6.into(),
                    w_comm7.into(),
                    w_comm8.into(),
                    w_comm9.into(),
                    w_comm10.into(),
                    w_comm11.into(),
                    w_comm12.into(),
                    w_comm13.into(),
                    w_comm14.into(),
                ),
                z_comm: prover_comm.z_comm.into(),
                t_comm: prover_comm.t_comm.into(),
            }
        }
    }

    impl<G, CamlG> From<CamlProverCommitments<CamlG>> for ProverCommitments<G>
    where
        G: AffineCurve,
        PolyComm<G>: From<CamlPolyComm<CamlG>>,
    {
        fn from(caml_prover_comm: CamlProverCommitments<CamlG>) -> ProverCommitments<G> {
            let (
                w_comm0,
                w_comm1,
                w_comm2,
                w_comm3,
                w_comm4,
                w_comm5,
                w_comm6,
                w_comm7,
                w_comm8,
                w_comm9,
                w_comm10,
                w_comm11,
                w_comm12,
                w_comm13,
                w_comm14,
            ) = caml_prover_comm.w_comm;
            ProverCommitments {
                w_comm: [
                    w_comm0.into(),
                    w_comm1.into(),
                    w_comm2.into(),
                    w_comm3.into(),
                    w_comm4.into(),
                    w_comm5.into(),
                    w_comm6.into(),
                    w_comm7.into(),
                    w_comm8.into(),
                    w_comm9.into(),
                    w_comm10.into(),
                    w_comm11.into(),
                    w_comm12.into(),
                    w_comm13.into(),
                    w_comm14.into(),
                ],
                z_comm: caml_prover_comm.z_comm.into(),
                t_comm: caml_prover_comm.t_comm.into(),
                lookup: None,
            }
        }
    }

    //
    // ProverProof<G> <-> CamlProverProof<CamlG, CamlF>
    //

    impl<G, CamlG, CamlF> From<ProverProof<G>> for CamlProverProof<CamlG, CamlF>
    where
        G: AffineCurve,
        CamlG: From<G>,
        CamlF: From<G::ScalarField>,
    {
        fn from(pp: ProverProof<G>) -> Self {
            Self {
                commitments: pp.commitments.into(),
                proof: pp.proof.into(),
                evals: (pp.evals[0].clone().into(), pp.evals[1].clone().into()),
                ft_eval1: pp.ft_eval1.into(),
                public: pp.public.into_iter().map(Into::into).collect(),
                prev_challenges: pp
                    .prev_challenges
                    .into_iter()
                    .map(|(v, c)| {
                        let v = v.into_iter().map(Into::into).collect();
                        (v, c.into())
                    })
                    .collect(),
            }
        }
    }

    impl<G, CamlG, CamlF> From<CamlProverProof<CamlG, CamlF>> for ProverProof<G>
    where
        G: AffineCurve + From<CamlG>,
        G::ScalarField: From<CamlF>,
    {
        fn from(caml_pp: CamlProverProof<CamlG, CamlF>) -> ProverProof<G> {
            ProverProof {
                commitments: caml_pp.commitments.into(),
                proof: caml_pp.proof.into(),
                evals: [caml_pp.evals.0.into(), caml_pp.evals.1.into()],
                ft_eval1: caml_pp.ft_eval1.into(),
                public: caml_pp.public.into_iter().map(Into::into).collect(),
                prev_challenges: caml_pp
                    .prev_challenges
                    .into_iter()
                    .map(|(v, c)| {
                        let v = v.into_iter().map(Into::into).collect();
                        (v, c.into())
                    })
                    .collect(),
            }
        }
    }
}<|MERGE_RESOLUTION|>--- conflicted
+++ resolved
@@ -1,21 +1,3 @@
-<<<<<<< HEAD
-/********************************************************************************************
-
-This source file implements prover's zk-proof primitive.
-
-*********************************************************************************************/
-
-pub use super::{index::Index, range};
-use crate::circuits::{
-    constraints::ZK_ROWS,
-    expr::{l0_1, Constants, Environment, LookupEnvironment},
-    gate::{combine_table_entry, GateType, LookupInfo, LookupsUsed},
-    polynomials::{
-        chacha, complete_add, endomul_scalar, endosclmul, foreign_mul, lookup, poseidon, varbasemul,
-    },
-    scalars::{LookupEvaluations, ProofEvaluations},
-    wires::{COLUMNS, PERMUTS},
-=======
 //! This module implements prover's zk-proof primitive.
 
 use crate::{
@@ -25,7 +7,7 @@
         expr::{l0_1, Constants, Environment, LookupEnvironment},
         gate::{combine_table_entry, GateType, LookupsUsed},
         polynomials::{
-            chacha, complete_add, endomul_scalar, endosclmul, generic, lookup, permutation,
+            chacha, complete_add, endomul_scalar, endosclmul, foreign_mul, generic, lookup, permutation,
             poseidon, varbasemul,
         },
         scalars::{LookupEvaluations, ProofEvaluations},
@@ -33,7 +15,6 @@
     },
     index::Index,
     plonk_sponge::FrSponge,
->>>>>>> a7d861b6
 };
 use ark_ec::AffineCurve;
 use ark_ff::{Field, One, PrimeField, UniformRand, Zero};
@@ -474,26 +455,11 @@
                 assert!(res.is_zero());
             }
 
-<<<<<<< HEAD
-        // foreign field multiplication
-        let foreign_mul8 = foreign_mul::constraint(range::FOREIGN_MUL.start).evaluations(&env);
-        t8 += &foreign_mul8;
-        drop(foreign_mul8);
-
-        // quotient polynomial for lookup
-        let (t4, t8) = match lookup_used {
-            None => (t4, t8),
-            Some(_) => combine_evaluations(
-                (t4, t8),
-                alpha,
-                alphas[alphas.len() - 1],
-                lookup::constraints(&index.cs.dummy_lookup_values[0], index.cs.domain.d1)
-                    .iter()
-                    .map(|e| e.evaluations(&env))
-                    .collect(),
-            ),
-        };
-=======
+            // foreign field multiplication
+            let foreign_mul8 = foreign_mul::constraint(alphas).evaluations(&env);
+            t8 += &foreign_mul8;
+            drop(foreign_mul8);
+
             // scalar multiplication
             let alphas = all_alphas.get_powers(ConstraintType::Gate, varbasemul::CONSTRAINTS);
             let mul8 = varbasemul::constraint(alphas).evaluations(&env);
@@ -507,7 +473,6 @@
                     .unwrap();
                 assert!(res.is_zero());
             }
->>>>>>> a7d861b6
 
             drop(mul8);
 
