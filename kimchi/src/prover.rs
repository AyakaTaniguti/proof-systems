--- conflicted
+++ resolved
@@ -612,12 +612,8 @@
                     gamma,
                     joint_combiner: lookup_context.joint_combiner,
                     endo_coefficient: index.cs.endo,
-<<<<<<< HEAD
-                    mds: index.cs.fr_sponge_params.mds.clone(),
+                    mds,
                     foreign_field_modulus: index.cs.foreign_field_modulus.clone(),
-=======
-                    mds,
->>>>>>> 041f48f6
                 },
                 witness: &lagrange.d8.this.w,
                 coefficient: &index.cs.coefficients8,
