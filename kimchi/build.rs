// Build script

use std::process::Command;

fn main() {
    // Rebuild specification
<<<<<<< HEAD
    assert!(
        Command::new("make")
            .args(&["-C", "../book/specifications/kimchi", "build"])
            .status()
            .expect("failed to get status")
            .success(),
        "failed to generate specification markdown"
    );
=======
    Command::new("make")
        .args(["-C", "../book/specifications/kimchi", "build"])
        .status()
        .expect("failed to make specification");
>>>>>>> c9b68a72
}<|MERGE_RESOLUTION|>--- conflicted
+++ resolved
@@ -4,19 +4,12 @@
 
 fn main() {
     // Rebuild specification
-<<<<<<< HEAD
     assert!(
         Command::new("make")
-            .args(&["-C", "../book/specifications/kimchi", "build"])
+            .args(["-C", "../book/specifications/kimchi", "build"])
             .status()
             .expect("failed to get status")
             .success(),
         "failed to generate specification markdown"
     );
-=======
-    Command::new("make")
-        .args(["-C", "../book/specifications/kimchi", "build"])
-        .status()
-        .expect("failed to make specification");
->>>>>>> c9b68a72
 }