--- conflicted
+++ resolved
@@ -1,8 +1,5 @@
 pub mod cannon;
-<<<<<<< HEAD
 pub mod keccak;
-=======
 pub mod cannon_cli;
->>>>>>> 76673d0d
 pub mod mips;
 pub mod preimage_oracle;