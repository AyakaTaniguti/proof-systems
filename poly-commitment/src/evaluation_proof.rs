--- conflicted
+++ resolved
@@ -210,103 +210,7 @@
         let mut g = self.g.clone();
         g.extend(vec![G::zero(); padding]);
 
-<<<<<<< HEAD
-        let (p, blinding_factor) = {
-            let mut plnm = ScaledChunkedPolynomial::<G::ScalarField, &[G::ScalarField]>::default();
-            let mut plnm_evals_part = {
-                // For now just check that all the evaluation polynomials are the same degree so that we
-                // can do just a single FFT.
-                let degree = plnms
-                    .iter()
-                    .fold(None, |acc, (p, _, _)| match p {
-                        DensePolynomialOrEvaluations::DensePolynomial(_) => acc,
-                        DensePolynomialOrEvaluations::Evaluations(_, d) => {
-                            if let Some(n) = acc {
-                                assert_eq!(n, d.size());
-                            }
-                            Some(d.size())
-                        }
-                    })
-                    .unwrap_or(0);
-                vec![G::ScalarField::zero(); degree]
-            };
-            // let mut plnm_chunks: Vec<(G::ScalarField, OptShiftedPolynomial<_>)> = vec![];
-
-            let mut omega = G::ScalarField::zero();
-            let mut scale = G::ScalarField::one();
-
-            // iterating over polynomials in the batch
-            for (p_i, degree_bound, omegas) in plnms {
-                match p_i {
-                    DensePolynomialOrEvaluations::Evaluations(evals_i, sub_domain) => {
-                        let stride = evals_i.evals.len() / sub_domain.size();
-                        let evals = &evals_i.evals;
-                        plnm_evals_part
-                            .par_iter_mut()
-                            .enumerate()
-                            .for_each(|(i, x)| {
-                                *x += scale * evals[i * stride];
-                            });
-                        for j in 0..omegas.unshifted.len() {
-                            omega += &(omegas.unshifted[j] * scale);
-                            scale *= &polyscale;
-                        }
-                        // We assume here that we have no shifted segment.
-                        // TODO: Remove shifted
-                    }
-
-                    DensePolynomialOrEvaluations::DensePolynomial(p_i) => {
-                        let mut offset = 0;
-                        // iterating over chunks of the polynomial
-                        if let Some(m) = degree_bound {
-                            assert!(p_i.coeffs.len() <= m + 1);
-                        } else {
-                            assert!(omegas.shifted.is_none());
-                        }
-                        for j in 0..omegas.unshifted.len() {
-                            let segment = &p_i.coeffs[std::cmp::min(offset, p_i.coeffs.len())
-                                ..std::cmp::min(offset + self.g.len(), p_i.coeffs.len())];
-                            // always mixing in the unshifted segments
-                            plnm.add_unshifted(scale, segment);
-
-                            omega += &(omegas.unshifted[j] * scale);
-                            scale *= &polyscale;
-                            offset += self.g.len();
-                            if let Some(m) = degree_bound {
-                                if offset >= *m {
-                                    if offset > *m {
-                                        // mixing in the shifted segment since degree is bounded
-                                        plnm.add_shifted(
-                                            scale,
-                                            self.g.len() - m % self.g.len(),
-                                            segment,
-                                        );
-                                    }
-                                    omega += &(omegas.shifted.unwrap() * scale);
-                                    scale *= &polyscale;
-                                }
-                            }
-                        }
-                    }
-                }
-            }
-
-            let mut plnm = plnm.to_dense_polynomial();
-            if !plnm_evals_part.is_empty() {
-                let n = plnm_evals_part.len();
-                let max_poly_size = self.g.len();
-                let num_chunks = n / max_poly_size;
-                plnm += &Evaluations::from_vec_and_domain(plnm_evals_part, D::new(n).unwrap())
-                    .interpolate()
-                    .to_chunked_polynomial(num_chunks, max_poly_size)
-                    .linearize(polyscale);
-            }
-
-            (plnm, omega)
-        };
-=======
         let (p, blinding_factor) = combine_polys::<G, D>(plnms, polyscale, self.g.len());
->>>>>>> 4ae38aa0
 
         let rounds = math::ceil_log2(self.g.len());
 
