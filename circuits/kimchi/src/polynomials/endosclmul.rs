--- conflicted
+++ resolved
@@ -108,17 +108,12 @@
         // (ys + yr)^2 = (xr – xs)^2 * (s3^2 – xq2 + xs)
         ys_yr.square() - (xr_xs.square() * ((s3_squared - xq2) + xs)),
         n_constraint,
-<<<<<<< HEAD
     ]
 }
 
 /// The combined constraint for endoscaling.
 pub fn constraint<F: Field>(alpha0: usize) -> E<F> {
-    E::combine_constraints(alpha0, constraints()) * E::cell(Column::Index(GateType::Endomul), Curr)
-=======
-    ];
-    E::combine_constraints(alpha0, p) * E::cell(Column::Index(GateType::EndoMul), Curr)
->>>>>>> e7b57069
+    E::combine_constraints(alpha0, constraints()) * E::cell(Column::Index(GateType::EndoMul), Curr)
 }
 
 /// The result of performing an endoscaling: the accumulated curve point
