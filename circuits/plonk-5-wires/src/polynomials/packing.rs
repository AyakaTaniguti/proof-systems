--- conflicted
+++ resolved
@@ -13,13 +13,8 @@
 use crate::constraints::ConstraintSystem;
 use crate::polynomial::WitnessOverDomains;
 use crate::scalars::ProofEvaluations;
-<<<<<<< HEAD
-use algebra::{FftField, SquareRootField};
-use ff_fft::{DensePolynomial, Evaluations, Radix2EvaluationDomain as D};
-=======
 use ark_ff::{FftField, SquareRootField, Zero};
 use ark_poly::{univariate::DensePolynomial, Evaluations, Radix2EvaluationDomain as D};
->>>>>>> c3883db4
 use oracle::utils::{EvalUtils, PolyUtils};
 
 impl<F: FftField + SquareRootField> ConstraintSystem<F> {
@@ -29,19 +24,6 @@
             return self.zero4.clone();
         }
 
-<<<<<<< HEAD
-        &(&(&(&(&(&(&(&(&(&polys.d4.next.w[3]
-            + &polys.d4.next.w[2].scale(F::from(2 as u64)))
-            + &polys.d4.next.w[1].scale(F::from(4 as u64)))
-            + &polys.d4.next.w[0].scale(F::from(8 as u64)))
-            + &polys.d4.this.w[4].scale(F::from(16 as u64)))
-            - &polys.d4.next.w[4])
-            .scale(alpha[0])
-            + &(&polys.d4.next.w[0] - &polys.d4.next.w[0].pow(2)).scale(alpha[1]))
-            + &(&polys.d4.next.w[1] - &polys.d4.next.w[1].pow(2)).scale(alpha[2]))
-            + &(&polys.d4.next.w[2] - &polys.d4.next.w[2].pow(2)).scale(alpha[3]))
-            + &(&polys.d4.next.w[3] - &polys.d4.next.w[3].pow(2)).scale(alpha[4]))
-=======
         let b_0 = &polys.d4.next.w[3];
         let b_1 = &polys.d4.next.w[2];
         let b_2 = &polys.d4.next.w[1];
@@ -63,22 +45,10 @@
         &(&(&(&(&unpack.scale(alpha[0]) + &bin_3.scale(alpha[1])) + &bin_2.scale(alpha[2]))
             + &bin_1.scale(alpha[3]))
             + &bin_0.scale(alpha[4]))
->>>>>>> c3883db4
             * &self.packl
     }
 
     pub fn pack_scalars(evals: &Vec<ProofEvaluations<F>>, alpha: &[F]) -> F {
-<<<<<<< HEAD
-        ((((((((evals[1].w[3] + &evals[1].w[2].double()) + &evals[1].w[1].double().double())
-            + &evals[1].w[0].double().double().double())
-            + &evals[0].w[4].double().double().double().double())
-            - &evals[1].w[4])
-            * &alpha[0]
-            + &((evals[1].w[0] - &evals[1].w[0].square()) * &alpha[1]))
-            + &((evals[1].w[1] - &evals[1].w[1].square()) * &alpha[2]))
-            + &((evals[1].w[2] - &evals[1].w[2].square()) * &alpha[3]))
-            + &((evals[1].w[3] - &evals[1].w[3].square()) * &alpha[4])
-=======
         let b_0 = evals[1].w[3];
         let b_1 = evals[1].w[2];
         let b_2 = evals[1].w[1];
@@ -103,7 +73,6 @@
             + bin_2 * alpha[2]
             + bin_1 * alpha[3]
             + bin_0 * alpha[4]
->>>>>>> c3883db4
     }
 
     // packing constraint linearization poly contribution computation
