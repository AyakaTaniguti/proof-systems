/*****************************************************************************************************************

This source file implements Dlog-based polynomial commitment schema.
The folowing functionality is implemented

1. Commit to polynomial with its max degree
2. Open polynomial commitment batch at the given evaluation point and scaling factor scalar
    producing the batched opening proof
3. Verify batch of batched opening proofs

*****************************************************************************************************************/

use crate::srs::SRS;
pub use crate::CommitmentField;
use ark_ec::{
    models::short_weierstrass_jacobian::GroupAffine as SWJAffine, msm::VariableBaseMSM,
    AffineCurve, ProjectiveCurve, SWModelParameters,
};
use ark_ff::{
    BigInteger, Field, FpParameters, One, PrimeField, SquareRootField, UniformRand, Zero,
};
use ark_poly::{
    univariate::DensePolynomial, EvaluationDomain, Evaluations, Radix2EvaluationDomain as D,
    UVPolynomial,
};
use ark_serialize::{CanonicalDeserialize, CanonicalSerialize};
use core::ops::{Add, Sub};
use groupmap::{BWParameters, GroupMap};
use o1_utils::ExtendedDensePolynomial as _;
use oracle::{sponge::ScalarChallenge, FqSponge};
use rand_core::{CryptoRng, RngCore};
use rayon::prelude::*;
use serde::{Deserialize, Serialize};
use serde_with::serde_as;
use std::iter::Iterator;

type Fr<G> = <G as AffineCurve>::ScalarField;
type Fq<G> = <G as AffineCurve>::BaseField;

/// A polynomial commitment.
#[serde_as]
#[derive(Clone, Debug, Serialize, Deserialize)]
pub struct PolyComm<C>
where
    C: CanonicalDeserialize + CanonicalSerialize,
{
    #[serde_as(as = "Vec<o1_utils::serialization::SerdeAs>")]
    pub unshifted: Vec<C>,
    #[serde_as(as = "Option<o1_utils::serialization::SerdeAs>")]
    pub shifted: Option<C>,
}

impl<A: Copy> PolyComm<A>
where
    A: CanonicalDeserialize + CanonicalSerialize,
{
    pub fn map<B, F>(&self, mut f: F) -> PolyComm<B>
    where
        F: FnMut(A) -> B,
        B: CanonicalDeserialize + CanonicalSerialize,
    {
        let unshifted = self.unshifted.iter().map(|x| f(*x)).collect();
        let shifted = self.shifted.map(f);
        PolyComm { unshifted, shifted }
    }
}

impl<A: Copy, B: Copy> PolyComm<(A, B)>
where
    A: CanonicalDeserialize + CanonicalSerialize,
    B: CanonicalDeserialize + CanonicalSerialize,
{
    fn unzip(self) -> (PolyComm<A>, PolyComm<B>) {
        let a = self.map(|(x, _)| x);
        let b = self.map(|(_, y)| y);
        (a, b)
    }
}

<<<<<<< HEAD
pub fn shift_scalar<G: AffineCurve>(x: G::ScalarField) -> G::ScalarField
where
    G::BaseField: PrimeField,
{
    let n1 = <G::ScalarField as PrimeField>::Params::MODULUS;
    let n2 = <G::ScalarField as PrimeField>::BigInt::from_bits_le(
        &<G::BaseField as PrimeField>::Params::MODULUS.to_bits_le()[..],
    );
    let two: G::ScalarField = (2 as u64).into();
    if n1 < n2 {
        (x
            - (two.pow(&[<G::ScalarField as PrimeField>::Params::MODULUS_BITS as u64])
                + G::ScalarField::one()))
            / two
    } else {
        x - two.pow(&[<G::ScalarField as PrimeField>::Params::MODULUS_BITS as u64])
    }
=======
pub fn shift_scalar<F: PrimeField>(x: F) -> F {
    let two: F = 2_u64.into();
    x - two.pow(&[F::Params::MODULUS_BITS as u64])
>>>>>>> 3b9bc2d3
}

impl<'a, 'b, C: AffineCurve> Add<&'a PolyComm<C>> for &'b PolyComm<C> {
    type Output = PolyComm<C>;

    fn add(self, other: &'a PolyComm<C>) -> PolyComm<C> {
        let mut unshifted = vec![];
        let n1 = self.unshifted.len();
        let n2 = other.unshifted.len();
        for i in 0..std::cmp::max(n1, n2) {
            let pt = if i < n1 && i < n2 {
                self.unshifted[i] + other.unshifted[i]
            } else if i < n1 {
                self.unshifted[i]
            } else {
                other.unshifted[i]
            };
            unshifted.push(pt);
        }
        let shifted = match (self.shifted, other.shifted) {
            (None, _) => other.shifted,
            (_, None) => self.shifted,
            (Some(p1), Some(p2)) => Some(p1 + p2),
        };
        PolyComm { unshifted, shifted }
    }
}

impl<'a, 'b, C: AffineCurve> Sub<&'a PolyComm<C>> for &'b PolyComm<C> {
    type Output = PolyComm<C>;

    fn sub(self, other: &'a PolyComm<C>) -> PolyComm<C> {
        let mut unshifted = vec![];
        let n1 = self.unshifted.len();
        let n2 = other.unshifted.len();
        for i in 0..std::cmp::max(n1, n2) {
            let pt = if i < n1 && i < n2 {
                self.unshifted[i] + (-other.unshifted[i])
            } else if i < n1 {
                self.unshifted[i]
            } else {
                other.unshifted[i]
            };
            unshifted.push(pt);
        }
        let shifted = match (self.shifted, other.shifted) {
            (None, _) => other.shifted,
            (_, None) => self.shifted,
            (Some(p1), Some(p2)) => Some(p1 + (-p2)),
        };
        PolyComm { unshifted, shifted }
    }
}

impl<C: AffineCurve> PolyComm<C> {
    pub fn scale(&self, c: C::ScalarField) -> PolyComm<C> {
        PolyComm {
            unshifted: self
                .unshifted
                .iter()
                .map(|g| g.mul(c).into_affine())
                .collect(),
            shifted: self.shifted.map(|g| g.mul(c).into_affine()),
        }
    }

    pub fn multi_scalar_mul(com: &Vec<&PolyComm<C>>, elm: &Vec<C::ScalarField>) -> Self {
        assert_eq!(com.len(), elm.len());
        PolyComm::<C> {
            shifted: {
                let pairs = com
                    .iter()
                    .zip(elm.iter())
                    .filter_map(|(c, s)| c.shifted.map(|c| (c, s)))
                    .collect::<Vec<_>>();
                if pairs.is_empty() {
                    None
                } else {
                    let points = pairs.iter().map(|(c, _)| *c).collect::<Vec<_>>();
                    let scalars = pairs.iter().map(|(_, s)| s.into_repr()).collect::<Vec<_>>();
                    Some(VariableBaseMSM::multi_scalar_mul(&points, &scalars).into_affine())
                }
            },
            unshifted: {
                if com.is_empty() || elm.is_empty() {
                    Vec::new()
                } else {
                    let n = Iterator::max(com.iter().map(|c| c.unshifted.len())).unwrap();
                    (0..n)
                        .map(|i| {
                            let mut points = Vec::new();
                            let mut scalars = Vec::new();
                            com.iter().zip(elm.iter()).for_each(|(p, s)| {
                                if i < p.unshifted.len() {
                                    points.push(p.unshifted[i]);
                                    scalars.push(s.into_repr())
                                }
                            });
                            VariableBaseMSM::multi_scalar_mul(&points, &scalars).into_affine()
                        })
                        .collect::<Vec<_>>()
                }
            },
        }
    }
}

#[derive(Clone, Debug)]
pub struct OpeningProof<G: AffineCurve> {
    pub lr: Vec<(G, G)>, // vector of rounds of L & R commitments
    pub delta: G,
    pub z1: G::ScalarField,
    pub z2: G::ScalarField,
    pub sg: G,
}

pub struct Challenges<F> {
    pub chal: Vec<F>,
    pub chal_inv: Vec<F>,
}

impl<G: AffineCurve> OpeningProof<G>
where
    G::ScalarField: CommitmentField,
{
    pub fn prechallenges<EFqSponge: FqSponge<Fq<G>, G, Fr<G>>>(
        &self,
        sponge: &mut EFqSponge,
    ) -> Vec<ScalarChallenge<Fr<G>>> {
        let _t = sponge.challenge_fq();
        self.lr
            .iter()
            .map(|(l, r)| {
                sponge.absorb_g(&[*l]);
                sponge.absorb_g(&[*r]);
                squeeze_prechallenge(sponge)
            })
            .collect()
    }

    pub fn challenges<EFqSponge: FqSponge<Fq<G>, G, Fr<G>>>(
        &self,
        endo_r: &Fr<G>,
        sponge: &mut EFqSponge,
    ) -> Challenges<Fr<G>> {
        let chal: Vec<_> = self
            .lr
            .iter()
            .map(|(l, r)| {
                sponge.absorb_g(&[*l]);
                sponge.absorb_g(&[*r]);
                squeeze_challenge(endo_r, sponge)
            })
            .collect();

        let chal_inv = {
            let mut cs = chal.clone();
            ark_ff::batch_inversion(&mut cs);
            cs
        };

        Challenges { chal, chal_inv }
    }
}

/// Returns the product of all the field elements belonging to an iterator.
pub fn product<F: Field>(xs: impl Iterator<Item = F>) -> F {
    let mut res = F::one();
    for x in xs {
        res *= &x;
    }
    res
}

/// Returns (1 + chal[-1] x)(1 + chal[-2] x^2)(1 + chal[-3] x^4) ...
/// It's "step 8: Define the univariate polynomial" of
/// appendix A.2 of https://eprint.iacr.org/2020/499
pub fn b_poly<F: Field>(chals: &Vec<F>, x: F) -> F {
    let k = chals.len();

    let mut pow_twos = vec![x];

    for i in 1..k {
        pow_twos.push(pow_twos[i - 1].square());
    }

    product((0..k).map(|i| (F::one() + &(chals[i] * &pow_twos[k - 1 - i]))))
}

pub fn b_poly_coefficients<F: Field>(chals: &[F]) -> Vec<F> {
    let rounds = chals.len();
    let s_length = 1 << rounds;
    let mut s = vec![F::one(); s_length];
    let mut k: usize = 0;
    let mut pow: usize = 1;
    for i in 1..s_length {
        k += if i == pow { 1 } else { 0 };
        pow <<= if i == pow { 1 } else { 0 };
        s[i] = s[i - (pow >> 1)] * &chals[rounds - 1 - (k - 1)];
    }
    s
}

// TODO: move to utils
/// Returns ceil(log2(d)) but panics if d = 0.
pub fn ceil_log2(d: usize) -> usize {
    assert!(d != 0);
    let mut pow2 = 1;
    let mut ceil_log2 = 0;
    while d > pow2 {
        ceil_log2 += 1;
        pow2 = match pow2.checked_mul(2) {
            Some(x) => x,
            None => break,
        }
    }
    ceil_log2
}

/// `pows(d, x)` returns a vector containing the first `d` powers of the field element `x` (from `1` to `x^(d-1)`).
fn pows<F: Field>(d: usize, x: F) -> Vec<F> {
    let mut acc = F::one();
    let mut res = vec![];
    for _ in 1..=d {
        res.push(acc);
        acc *= x;
    }
    res
}

fn squeeze_prechallenge<Fq: Field, G, Fr: SquareRootField, EFqSponge: FqSponge<Fq, G, Fr>>(
    sponge: &mut EFqSponge,
) -> ScalarChallenge<Fr> {
    ScalarChallenge(sponge.challenge())
}

fn squeeze_challenge<
    Fq: Field,
    G,
    Fr: PrimeField + CommitmentField,
    EFqSponge: FqSponge<Fq, G, Fr>,
>(
    endo_r: &Fr,
    sponge: &mut EFqSponge,
) -> Fr {
    squeeze_prechallenge(sponge).to_field(endo_r)
}

pub trait CommitmentCurve: AffineCurve {
    type Params: SWModelParameters;
    type Map: GroupMap<Self::BaseField>;

    fn to_coordinates(&self) -> Option<(Self::BaseField, Self::BaseField)>;
    fn of_coordinates(x: Self::BaseField, y: Self::BaseField) -> Self;

    // Combine where x1 = one
    fn combine_one(g1: &Vec<Self>, g2: &Vec<Self>, x2: Self::ScalarField) -> Vec<Self> {
        crate::combine::window_combine(g1, g2, Self::ScalarField::one(), x2)
    }

    fn combine(
        g1: &Vec<Self>,
        g2: &Vec<Self>,
        x1: Self::ScalarField,
        x2: Self::ScalarField,
    ) -> Vec<Self> {
        crate::combine::window_combine(g1, g2, x1, x2)
    }
}

impl<P: SWModelParameters> CommitmentCurve for SWJAffine<P>
where
    P::BaseField: PrimeField,
{
    type Params = P;
    type Map = BWParameters<P>;

    fn to_coordinates(&self) -> Option<(Self::BaseField, Self::BaseField)> {
        if self.infinity {
            None
        } else {
            Some((self.x, self.y))
        }
    }

    fn of_coordinates(x: P::BaseField, y: P::BaseField) -> SWJAffine<P> {
        SWJAffine::<P>::new(x, y, false)
    }

    fn combine_one(g1: &Vec<Self>, g2: &Vec<Self>, x2: Self::ScalarField) -> Vec<Self> {
        crate::combine::affine_window_combine_one(g1, g2, x2)
    }

    fn combine(
        g1: &Vec<Self>,
        g2: &Vec<Self>,
        x1: Self::ScalarField,
        x2: Self::ScalarField,
    ) -> Vec<Self> {
        crate::combine::affine_window_combine(g1, g2, x1, x2)
    }
}

fn to_group<G: CommitmentCurve>(m: &G::Map, t: <G as AffineCurve>::BaseField) -> G {
    let (x, y) = m.to_group(t);
    G::of_coordinates(x, y)
}

/// Computes the linearization of the evaluations of a (potentially split) polynomial.
/// Each given `poly` is associated to a matrix where the rows represent the number of evaluated points,
/// and the columns represent potential segments (if a polynomial was split in several parts).
/// Note that if one of the polynomial comes specified with a degree bound,
/// the evaluation for the last segment is potentially shifted to meet the proof.
pub fn combined_inner_product<G: CommitmentCurve>(
    evaluation_points: &[Fr<G>],
    xi: &Fr<G>,
    r: &Fr<G>,
    // TODO(mimoo): needs a type that can get you evaluations or segments
    polys: &Vec<(Vec<&Vec<Fr<G>>>, Option<usize>)>,
    srs_length: usize,
) -> Fr<G> {
    let mut res = Fr::<G>::zero();
    let mut xi_i = Fr::<G>::one();

    for (evals_tr, shifted) in polys.iter().filter(|(evals_tr, _)| !evals_tr[0].is_empty()) {
        // transpose the evaluations
        let evals = (0..evals_tr[0].len())
            .map(|i| evals_tr.iter().map(|v| v[i]).collect::<Vec<_>>())
            .collect::<Vec<_>>();

        // iterating over the polynomial segments
        for eval in evals.iter() {
            let term = DensePolynomial::<Fr<G>>::eval_polynomial(eval, *r);

            res += &(xi_i * &term);
            xi_i *= xi;
        }

        if let Some(m) = shifted {
            // xi^i sum_j r^j elm_j^{N - m} f(elm_j)
            let last_evals = if *m > evals.len() * srs_length {
                vec![Fr::<G>::zero(); evaluation_points.len()]
            } else {
                evals[evals.len() - 1].clone()
            };
            let shifted_evals: Vec<_> = evaluation_points
                .iter()
                .zip(last_evals.iter())
                .map(|(elm, f_elm)| elm.pow(&[(srs_length - (*m) % srs_length) as u64]) * f_elm)
                .collect();

            res += &(xi_i * &DensePolynomial::<Fr<G>>::eval_polynomial(&shifted_evals, *r));
            xi_i *= xi;
        }
    }
    res
}

impl<G: CommitmentCurve> SRS<G>
where
    G::ScalarField: CommitmentField,
{
    /// Commits a polynomial, potentially splitting the result in multiple commitments.
    pub fn commit(
        &self,
        plnm: &DensePolynomial<Fr<G>>,
        max: Option<usize>,
        rng: &mut (impl RngCore + CryptoRng),
    ) -> (PolyComm<G>, PolyComm<Fr<G>>) {
        self.mask(self.commit_non_hiding(plnm, max), rng)
    }

    /// Turns a non-hiding polynomial commitment into a hidding polynomial commitment. Transforms each given `<a, G>` into `(<a, G> + wH, w)` with a random `w` per commitment.
    pub fn mask(
        &self,
        c: PolyComm<G>,
        rng: &mut (impl RngCore + CryptoRng),
    ) -> (PolyComm<G>, PolyComm<Fr<G>>) {
        c.map(|g: G| {
            if g.is_zero() {
                // TODO: This leaks information when g is the identity!
                // We should change this so that we still mask in this case
                (g, Fr::<G>::zero())
            } else {
                let w = Fr::<G>::rand(rng);
                let mut g_masked = self.h.mul(w);
                g_masked.add_assign_mixed(&g);
                (g_masked.into_affine(), w)
            }
        })
        .unzip()
    }

    /// This function commits a polynomial using the SRS' basis of size `n`.
    /// - `plnm`: polynomial to commit to with max size of sections
    /// - `max`: maximal degree of the polynomial (not inclusive), if none, no degree bound
    /// The function returns an unbounded commitment vector (which splits the commitment into several commitments of size at most `n`),
    /// as well as an optional bounded commitment (if `max` is set).
    /// Note that a maximum degree cannot (and doesn't need to) be enforced via a shift if `max` is a multiple of `n`.
    pub fn commit_non_hiding(
        &self,
        plnm: &DensePolynomial<Fr<G>>,
        max: Option<usize>,
    ) -> PolyComm<G> {
        Self::commit_helper(&plnm.coeffs[..], &self.g[..], plnm.is_zero(), max)
    }

    fn commit_helper(
        scalars: &[Fr<G>],
        basis: &[G],
        is_zero: bool,
        max: Option<usize>,
    ) -> PolyComm<G> {
        let n = basis.len();
        let p = scalars.len();

        // committing all the segments without shifting
        let unshifted = if is_zero {
            Vec::new()
        } else {
            (0..p / n + if p % n != 0 { 1 } else { 0 })
                .map(|i| {
                    VariableBaseMSM::multi_scalar_mul(
                        basis,
                        &scalars[i * n..p]
                            .iter()
                            .map(|s| s.into_repr())
                            .collect::<Vec<_>>(),
                    )
                    .into_affine()
                })
                .collect()
        };

        // committing only last segment shifted to the right edge of SRS
        let shifted = match max {
            None => None,
            Some(max) => {
                let start = max - (max % n);
                if is_zero || start >= p {
                    Some(G::zero())
                } else if max % n == 0 {
                    None
                } else {
                    Some(
                        VariableBaseMSM::multi_scalar_mul(
                            &basis[n - (max % n)..],
                            &scalars[start..p]
                                .iter()
                                .map(|s| s.into_repr())
                                .collect::<Vec<_>>(),
                        )
                        .into_affine(),
                    )
                }
            }
        };

        PolyComm::<G> { unshifted, shifted }
    }

    pub fn commit_evaluations_non_hiding(
        &self,
        domain: D<Fr<G>>,
        plnm: &Evaluations<Fr<G>, D<Fr<G>>>,
        max: Option<usize>,
    ) -> PolyComm<G> {
        let is_zero = plnm.evals.iter().all(|x| x.is_zero());
        let basis = match self.lagrange_bases.get(&domain.size()) {
            None => panic!("lagrange bases for size {} not found", domain.size()),
            Some(v) => &v[..],
        };
        if domain.size == plnm.domain().size {
            Self::commit_helper(&plnm.evals[..], basis, is_zero, max)
        } else if domain.size < plnm.domain().size {
            let s = (plnm.domain().size / domain.size) as usize;
            let v: Vec<_> = (0..(domain.size as usize))
                .map(|i| plnm.evals[s * i])
                .collect();
            Self::commit_helper(&v[..], basis, is_zero, max)
        } else {
            panic!("desired commitment domain size greater than evaluations' domain size")
        }
    }

    pub fn commit_evaluations(
        &self,
        domain: D<Fr<G>>,
        plnm: &Evaluations<Fr<G>, D<Fr<G>>>,
        max: Option<usize>,
        rng: &mut (impl RngCore + CryptoRng),
    ) -> (PolyComm<G>, PolyComm<Fr<G>>) {
        self.mask(self.commit_evaluations_non_hiding(domain, plnm, max), rng)
    }

    /// This function opens polynomial commitments in batch
    ///     plnms: batch of polynomials to open commitments for with, optionally, max degrees
    ///     elm: evaluation point vector to open the commitments at
    ///     polyscale: polynomial scaling factor for opening commitments in batch
    ///     evalscale: eval scaling factor for opening commitments in batch
    ///     oracle_params: parameters for the random oracle argument
    ///     RETURN: commitment opening proof
    pub fn open<EFqSponge, RNG>(
        &self,
        group_map: &G::Map,
        // TODO(mimoo): create a type for that entry
        plnms: Vec<(&DensePolynomial<Fr<G>>, Option<usize>, PolyComm<Fr<G>>)>, // vector of polynomial with optional degree bound and commitment randomness
        elm: &Vec<Fr<G>>,      // vector of evaluation points
        polyscale: Fr<G>,      // scaling factor for polynoms
        evalscale: Fr<G>,      // scaling factor for evaluation point powers
        mut sponge: EFqSponge, // sponge
        rng: &mut RNG,
    ) -> OpeningProof<G>
    where
        EFqSponge: Clone + FqSponge<Fq<G>, G, Fr<G>>,
        RNG: RngCore + CryptoRng,
        G::BaseField: PrimeField,
    {
        let rounds = ceil_log2(self.g.len());
        let padded_length = 1 << rounds;

        // TODO: Trim this to the degree of the largest polynomial
        let padding = padded_length - self.g.len();
        let mut g = self.g.clone();
        g.extend(vec![G::zero(); padding]);

        // scale the polynoms in accumulator shifted, if bounded, to the end of SRS
        let (p, blinding_factor) = {
            let mut p = DensePolynomial::<Fr<G>>::zero();

            let mut omega = Fr::<G>::zero();
            let mut scale = Fr::<G>::one();

            // iterating over polynomials in the batch
            for (p_i, degree_bound, omegas) in plnms.iter().filter(|p| !p.0.is_zero()) {
                let mut offset = 0;
                let mut j = 0;
                // iterating over chunks of the polynomial
                if let Some(m) = degree_bound {
                    assert!(p_i.coeffs.len() <= m + 1);
                    while offset < p_i.coeffs.len() {
                        let segment = DensePolynomial::<Fr<G>>::from_coefficients_slice(
                            &p_i.coeffs[offset..if offset + self.g.len() > p_i.coeffs.len() {
                                p_i.coeffs.len()
                            } else {
                                offset + self.g.len()
                            }],
                        );
                        // always mixing in the unshifted segments
                        p += &segment.scale(scale);
                        omega += &(omegas.unshifted[j] * scale);
                        j += 1;
                        scale *= &polyscale;
                        offset += self.g.len();
                        if offset > *m {
                            // mixing in the shifted segment since degree is bounded
                            p += &(segment.shiftr(self.g.len() - m % self.g.len()).scale(scale));
                            omega += &(omegas.shifted.unwrap() * scale);
                            scale *= &polyscale;
                        }
                    }
                } else {
                    assert!(omegas.shifted.is_none());
                    while offset < p_i.coeffs.len() {
                        let segment = DensePolynomial::<Fr<G>>::from_coefficients_slice(
                            &p_i.coeffs[offset..if offset + self.g.len() > p_i.coeffs.len() {
                                p_i.coeffs.len()
                            } else {
                                offset + self.g.len()
                            }],
                        );
                        // always mixing in the unshifted segments
                        p += &segment.scale(scale);
                        omega += &(omegas.unshifted[j] * scale);
                        j += 1;
                        scale *= &polyscale;
                        offset += self.g.len();
                    }
                }
                assert_eq!(j, omegas.unshifted.len());
            }
            (p, omega)
        };

        let rounds = ceil_log2(self.g.len());

        // b_j = sum_i r^i elm_i^j
        let b_init = {
            // randomise/scale the eval powers
            let mut scale = Fr::<G>::one();
            let mut res: Vec<Fr<G>> = (0..padded_length).map(|_| Fr::<G>::zero()).collect();
            for e in elm {
                for (i, t) in pows(padded_length, *e).iter().enumerate() {
                    res[i] += &(scale * t);
                }
                scale *= &evalscale;
            }
            res
        };

        let combined_inner_product = p
            .coeffs
            .iter()
            .zip(b_init.iter())
            .map(|(a, b)| *a * b)
            .fold(Fr::<G>::zero(), |acc, x| acc + x);

        sponge.absorb_fr(&[shift_scalar::<G>(combined_inner_product)]);

        let t = sponge.challenge_fq();
        let u: G = to_group(group_map, t);

        let mut a = p.coeffs;
        assert!(padded_length >= a.len());
        a.extend(vec![Fr::<G>::zero(); padded_length - a.len()]);

        let mut b = b_init;

        let mut lr = vec![];

        let mut blinders = vec![];

        let mut chals = vec![];
        let mut chal_invs = vec![];

        for _ in 0..rounds {
            let n = g.len() / 2;
            let (g_lo, g_hi) = (g[0..n].to_vec(), g[n..].to_vec());
            let (a_lo, a_hi) = (&a[0..n], &a[n..]);
            let (b_lo, b_hi) = (&b[0..n], &b[n..]);

            let rand_l = Fr::<G>::rand(rng);
            let rand_r = Fr::<G>::rand(rng);

            let l = VariableBaseMSM::multi_scalar_mul(
                &[&g[0..n], &[self.h, u]].concat(),
                &[&a[n..], &[rand_l, inner_prod(a_hi, b_lo)]]
                    .concat()
                    .iter()
                    .map(|x| x.into_repr())
                    .collect::<Vec<_>>(),
            )
            .into_affine();

            let r = VariableBaseMSM::multi_scalar_mul(
                &[&g[n..], &[self.h, u]].concat(),
                &[&a[0..n], &[rand_r, inner_prod(a_lo, b_hi)]]
                    .concat()
                    .iter()
                    .map(|x| x.into_repr())
                    .collect::<Vec<_>>(),
            )
            .into_affine();

            lr.push((l, r));
            blinders.push((rand_l, rand_r));

            sponge.absorb_g(&[l]);
            sponge.absorb_g(&[r]);

            let u = squeeze_challenge(&self.endo_r, &mut sponge);
            let u_inv = u.inverse().unwrap();

            chals.push(u);
            chal_invs.push(u_inv);

            a = a_hi
                .par_iter()
                .zip(a_lo)
                .map(|(&hi, &lo)| {
                    // lo + u_inv * hi
                    let mut res = hi;
                    res *= u_inv;
                    res += &lo;
                    res
                })
                .collect();

            b = b_lo
                .par_iter()
                .zip(b_hi)
                .map(|(&lo, &hi)| {
                    // lo + u * hi
                    let mut res = hi;
                    res *= u;
                    res += &lo;
                    res
                })
                .collect();

            g = G::combine_one(&g_lo, &g_hi, u);
        }

        assert!(g.len() == 1);
        let a0 = a[0];
        let b0 = b[0];
        let g0 = g[0];

        let r_prime = blinders
            .iter()
            .zip(chals.iter().zip(chal_invs.iter()))
            .map(|((l, r), (u, u_inv))| ((*l) * u_inv) + &(*r * u))
            .fold(blinding_factor, |acc, x| acc + &x);

        let d = Fr::<G>::rand(rng);
        let r_delta = Fr::<G>::rand(rng);

        let delta = ((g0.into_projective() + &(u.mul(b0))).into_affine().mul(d)
            + &self.h.mul(r_delta))
            .into_affine();

        sponge.absorb_g(&[delta]);
        let c = ScalarChallenge(sponge.challenge()).to_field(&self.endo_r);

        let z1 = a0 * &c + &d;
        let z2 = c * &r_prime + &r_delta;

        OpeningProof {
            delta,
            lr,
            z1,
            z2,
            sg: g0,
        }
    }

    /// This function verifies batch of batched polynomial commitment opening proofs
    ///     batch: batch of batched polynomial commitment opening proofs
    ///          vector of evaluation points
    ///          polynomial scaling factor for this batched openinig proof
    ///          eval scaling factor for this batched openinig proof
    ///          batch/vector of polycommitments (opened in this batch), evaluation vectors and, optionally, max degrees
    ///          opening proof for this batched opening
    ///     oracle_params: parameters for the random oracle argument
    ///     randomness source context
    ///     RETURN: verification status
    pub fn verify<EFqSponge, RNG>(
        &self,
        group_map: &G::Map,
        batch: &mut Vec<(
            EFqSponge,
            Vec<Fr<G>>, // vector of evaluation points
            Fr<G>,      // scaling factor for polynomials
            Fr<G>,      // scaling factor for evaluation point powers
            Vec<(
                &PolyComm<G>,     // polycommitment
                Vec<&Vec<Fr<G>>>, // vector of evaluations
                Option<usize>,    // optional degree bound
            )>,
            &OpeningProof<G>, // batched opening proof
        )>,
        rng: &mut RNG,
    ) -> bool
    where
        EFqSponge: FqSponge<Fq<G>, G, Fr<G>>,
        RNG: RngCore + CryptoRng,
        G::BaseField: PrimeField,
    {
        // Verifier checks for all i,
        // c_i Q_i + delta_i = z1_i (G_i + b_i U_i) + z2_i H
        //
        // if we sample r at random, it suffices to check
        //
        // 0 == sum_i r^i (c_i Q_i + delta_i - ( z1_i (G_i + b_i U_i) + z2_i H ))
        //
        // and because each G_i is a multiexp on the same array self.g, we
        // can batch the multiexp across proofs.
        //
        // So for each proof in the batch, we add onto our big multiexp the following terms
        // r^i c_i Q_i
        // r^i delta_i
        // - (r^i z1_i) G_i
        // - (r^i z2_i) H
        // - (r^i z1_i b_i) U_i

        // We also check that the sg component of the proof is equal to the polynomial commitment
        // to the "s" array

        let nonzero_length = self.g.len();

        let max_rounds = ceil_log2(nonzero_length);

        let padded_length = 1 << max_rounds;

        // TODO: This will need adjusting
        let padding = padded_length - nonzero_length;
        let mut points = vec![self.h];
        points.extend(self.g.clone());
        points.extend(vec![G::zero(); padding]);

        let mut scalars = vec![Fr::<G>::zero(); padded_length + 1];
        assert_eq!(scalars.len(), points.len());

        // sample randomiser to scale the proofs with
        let rand_base = Fr::<G>::rand(rng);
        let sg_rand_base = Fr::<G>::rand(rng);

        let mut rand_base_i = Fr::<G>::one();
        let mut sg_rand_base_i = Fr::<G>::one();

        for (sponge, evaluation_points, xi, r, polys, opening) in batch.iter_mut() {
            // TODO: This computation is repeated in ProverProof::oracles
            let combined_inner_product0 = {
                let es: Vec<_> = polys
                    .iter()
                    .map(|(comm, evals, bound)| {
                        let bound: Option<usize> = (|| {
                            let b = (*bound)?;
                            let x = comm.shifted?;
                            if x.is_zero() {
                                None
                            } else {
                                Some(b)
                            }
                        })();
                        (evals.clone(), bound)
                    })
                    .collect();
                combined_inner_product::<G>(evaluation_points, xi, r, &es, self.g.len())
            };

            sponge.absorb_fr(&[shift_scalar::<G>(combined_inner_product0)]);

            let t = sponge.challenge_fq();
            let u: G = to_group(group_map, t);

            let Challenges { chal, chal_inv } =
                opening.challenges::<EFqSponge>(&self.endo_r, sponge);

            sponge.absorb_g(&[opening.delta]);
            let c = ScalarChallenge(sponge.challenge()).to_field(&self.endo_r);

            // < s, sum_i r^i pows(evaluation_point[i]) >
            // ==
            // sum_i r^i < s, pows(evaluation_point[i]) >
            let b0 = {
                let mut scale = Fr::<G>::one();
                let mut res = Fr::<G>::zero();
                for &e in evaluation_points.iter() {
                    let term = b_poly(&chal, e);
                    res += &(scale * &term);
                    scale *= *r;
                }
                res
            };

            let s = b_poly_coefficients(&chal);

            let neg_rand_base_i = -rand_base_i;

            // TERM
            // - rand_base_i z1 G
            //
            // we also add -sg_rand_base_i * G to check correctness of sg.
            points.push(opening.sg);
            scalars.push(neg_rand_base_i * &opening.z1 - &sg_rand_base_i);

            // Here we add
            // sg_rand_base_i * ( < s, self.g > )
            // =
            // < sg_rand_base_i s, self.g >
            //
            // to check correctness of the sg component.
            {
                let terms: Vec<_> = s.par_iter().map(|s| sg_rand_base_i * s).collect();

                for (i, term) in terms.iter().enumerate() {
                    scalars[i + 1] += term;
                }
            }

            // TERM
            // - rand_base_i * z2 * H
            scalars[0] -= &(rand_base_i * &opening.z2);

            // TERM
            // -rand_base_i * (z1 * b0 * U)
            scalars.push(neg_rand_base_i * &(opening.z1 * &b0));
            points.push(u);

            // TERM
            // rand_base_i c_i Q_i
            // = rand_base_i c_i
            //   (sum_j (chal_invs[j] L_j + chals[j] R_j) + P_prime)
            // where P_prime = combined commitment + combined_inner_product * U
            let rand_base_i_c_i = c * &rand_base_i;
            for ((l, r), (u_inv, u)) in opening.lr.iter().zip(chal_inv.iter().zip(chal.iter())) {
                points.push(*l);
                scalars.push(rand_base_i_c_i * u_inv);

                points.push(*r);
                scalars.push(rand_base_i_c_i * u);
            }

            // TERM
            // sum_j r^j (sum_i xi^i f_i) (elm_j)
            // == sum_j sum_i r^j xi^i f_i(elm_j)
            // == sum_i xi^i sum_j r^j f_i(elm_j)
            {
                let mut xi_i = Fr::<G>::one();

                for (comm, _evals_tr, shifted) in polys.iter().filter(|x| !x.0.unshifted.is_empty())
                {
                    // iterating over the polynomial segments
                    for comm_ch in comm.unshifted.iter() {
                        scalars.push(rand_base_i_c_i * &xi_i);
                        points.push(*comm_ch);

                        xi_i *= *xi;
                    }

                    if let Some(_m) = shifted {
                        if let Some(comm_ch) = comm.shifted {
                            if !comm_ch.is_zero() {
                                // xi^i sum_j r^j elm_j^{N - m} f(elm_j)
                                scalars.push(rand_base_i_c_i * &xi_i);
                                points.push(comm_ch);

                                xi_i *= *xi;
                            }
                        }
                    }
                }
            };

            scalars.push(rand_base_i_c_i * &combined_inner_product0);
            points.push(u);

            scalars.push(rand_base_i);
            points.push(opening.delta);

            rand_base_i *= &rand_base;
            sg_rand_base_i *= &sg_rand_base;
        }

        // verify the equation
        let scalars: Vec<_> = scalars.iter().map(|x| x.into_repr()).collect();
        VariableBaseMSM::multi_scalar_mul(&points, &scalars) == G::Projective::zero()
    }
}

fn inner_prod<F: Field>(xs: &[F], ys: &[F]) -> F {
    let mut res = F::zero();
    for (&x, y) in xs.iter().zip(ys) {
        res += &(x * y);
    }
    res
}

//
// Tests
//

#[cfg(test)]
mod tests {
    use super::*;

    use crate::srs::SRS;
    use ark_poly::Polynomial;
    use array_init::array_init;
    use mina_curves::pasta::{fp::Fp, vesta::Affine as VestaG};
    use oracle::poseidon::PlonkSpongeConstantsBasic as SC;
    use oracle::{pasta::fq::params as spongeFqParams, sponge::DefaultFqSponge};
    use rand::{rngs::StdRng, SeedableRng};

    #[test]
    fn test_log2() {
        let tests = [
            (1, 0),
            (2, 1),
            (3, 2),
            (9, 4),
            (15, 4),
            (15430, 14),
            (usize::MAX, 64),
        ];
        for (d, expected_res) in tests.iter() {
            let res = ceil_log2(*d);
            println!("ceil(log2({})) = {}, expected = {}", d, res, expected_res);
        }
    }

    #[test]
    fn test_lagrange_commitments() {
        let n = 64;
        let domain = D::<Fp>::new(n).unwrap();

        let mut srs = SRS::<VestaG>::create(n);
        srs.add_lagrange_basis(domain);

        let expected_lagrange_commitments: Vec<_> = (0..n)
            .map(|i| {
                let mut e = vec![Fp::zero(); n];
                e[i] = Fp::one();
                let p = Evaluations::<Fp, D<Fp>>::from_vec_and_domain(e, domain).interpolate();
                let c = srs.commit_non_hiding(&p, None);
                assert!(c.shifted.is_none());
                assert_eq!(c.unshifted.len(), 1);
                c.unshifted[0]
            })
            .collect();

        let computed_lagrange_commitments = srs.lagrange_bases.get(&domain.size()).unwrap();
        for i in 0..n {
            assert_eq!(
                computed_lagrange_commitments[i],
                expected_lagrange_commitments[i]
            );
        }
    }

    #[test]
    fn test_opening_proof() {
        // create two polynomials
        let coeffs: [Fp; 10] = array_init(|i| Fp::from(i as u32));
        let poly1 = DensePolynomial::<Fp>::from_coefficients_slice(&coeffs);
        let poly2 = DensePolynomial::<Fp>::from_coefficients_slice(&coeffs[..5]);

        // create an SRS
        let srs = SRS::<VestaG>::create(20);
        let rng = &mut StdRng::from_seed([0u8; 32]);

        // commit the two polynomials (and upperbound the second one)
        let commitment = srs.commit(&poly1, None, rng);
        let upperbound = poly2.degree() + 1;
        let bounded_commitment = srs.commit(&poly2, Some(upperbound), rng);

        // create an aggregated opening proof
        let (u, v) = (Fp::rand(rng), Fp::rand(rng));
        let group_map = <VestaG as CommitmentCurve>::Map::setup();
        let sponge = DefaultFqSponge::<_, SC>::new(spongeFqParams());

        let polys = vec![
            (&poly1, None, commitment.1),
            (&poly2, Some(upperbound), bounded_commitment.1),
        ];
        let elm = vec![Fp::rand(rng), Fp::rand(rng)];

        let opening_proof = srs.open(&group_map, polys, &elm, v, u, sponge.clone(), rng);

        // evaluate the polynomials at these two points
        let poly1_chunked_evals = vec![
            poly1.eval(elm[0], srs.g.len()),
            poly1.eval(elm[1], srs.g.len()),
        ];

        fn sum(c: &[Fp]) -> Fp {
            c.iter().fold(Fp::zero(), |a, &b| a + b)
        }

        assert_eq!(sum(&poly1_chunked_evals[0]), poly1.evaluate(&elm[0]));
        assert_eq!(sum(&poly1_chunked_evals[1]), poly1.evaluate(&elm[1]));

        let poly2_chunked_evals = vec![
            poly2.eval(elm[0], srs.g.len()),
            poly2.eval(elm[1], srs.g.len()),
        ];

        assert_eq!(sum(&poly2_chunked_evals[0]), poly2.evaluate(&elm[0]));
        assert_eq!(sum(&poly2_chunked_evals[1]), poly2.evaluate(&elm[1]));

        // verify the proof
        let mut batch = vec![(
            sponge,
            elm.clone(),
            v,
            u,
            vec![
                (&commitment.0, poly1_chunked_evals.iter().collect(), None),
                (
                    &bounded_commitment.0,
                    poly2_chunked_evals.iter().collect(),
                    Some(upperbound),
                ),
            ],
            &opening_proof,
        )];

        assert!(srs.verify(&group_map, &mut batch, rng));
    }
}

//
// OCaml types
//

#[cfg(feature = "ocaml_types")]
pub mod caml {
    use super::*;

    // polynomial commitment

    #[derive(Clone, Debug, ocaml::IntoValue, ocaml::FromValue, ocaml_gen::Struct)]
    pub struct CamlPolyComm<CamlG> {
        pub unshifted: Vec<CamlG>,
        pub shifted: Option<CamlG>,
    }

    // handy conversions

    impl<G, CamlG> From<PolyComm<G>> for CamlPolyComm<CamlG>
    where
        G: AffineCurve,
        CamlG: From<G>,
    {
        fn from(polycomm: PolyComm<G>) -> Self {
            Self {
                unshifted: polycomm.unshifted.into_iter().map(Into::into).collect(),
                shifted: polycomm.shifted.map(Into::into),
            }
        }
    }

    impl<'a, G, CamlG> From<&'a PolyComm<G>> for CamlPolyComm<CamlG>
    where
        G: AffineCurve,
        CamlG: From<G> + From<&'a G>,
    {
        fn from(polycomm: &'a PolyComm<G>) -> Self {
            Self {
                unshifted: polycomm.unshifted.iter().map(Into::into).collect(),
                shifted: polycomm.shifted.as_ref().map(Into::into),
            }
        }
    }

    impl<G, CamlG> From<CamlPolyComm<CamlG>> for PolyComm<G>
    where
        G: AffineCurve + From<CamlG>,
    {
        fn from(camlpolycomm: CamlPolyComm<CamlG>) -> PolyComm<G> {
            PolyComm {
                unshifted: camlpolycomm.unshifted.into_iter().map(Into::into).collect(),
                shifted: camlpolycomm.shifted.map(Into::into),
            }
        }
    }

    impl<'a, G, CamlG> From<&'a CamlPolyComm<CamlG>> for PolyComm<G>
    where
        G: AffineCurve + From<&'a CamlG> + From<CamlG>,
    {
        fn from(camlpolycomm: &'a CamlPolyComm<CamlG>) -> PolyComm<G> {
            PolyComm {
                unshifted: camlpolycomm.unshifted.iter().map(Into::into).collect(),
                shifted: camlpolycomm.shifted.as_ref().map(Into::into),
            }
        }
    }

    // opening proof

    #[derive(ocaml::IntoValue, ocaml::FromValue, ocaml_gen::Struct)]
    pub struct CamlOpeningProof<G, F> {
        pub lr: Vec<(G, G)>, // vector of rounds of L & R commitments
        pub delta: G,
        pub z1: F,
        pub z2: F,
        pub sg: G,
    }

    impl<G, CamlF, CamlG> From<OpeningProof<G>> for CamlOpeningProof<CamlG, CamlF>
    where
        G: AffineCurve,
        CamlG: From<G>,
        CamlF: From<G::ScalarField>,
    {
        fn from(opening_proof: OpeningProof<G>) -> Self {
            Self {
                lr: opening_proof
                    .lr
                    .into_iter()
                    .map(|(g1, g2)| (g1.into(), g2.into()))
                    .collect(),
                delta: opening_proof.delta.into(),
                z1: opening_proof.z1.into(),
                z2: opening_proof.z2.into(),
                sg: opening_proof.sg.into(),
            }
        }
    }

    impl<G, CamlF, CamlG> Into<OpeningProof<G>> for CamlOpeningProof<CamlG, CamlF>
    where
        G: AffineCurve,
        CamlG: Into<G>,
        CamlF: Into<G::ScalarField>,
    {
        fn into(self) -> OpeningProof<G> {
            OpeningProof {
                lr: self
                    .lr
                    .into_iter()
                    .map(|(g1, g2)| (g1.into(), g2.into()))
                    .collect(),
                delta: self.delta.into(),
                z1: self.z1.into(),
                z2: self.z2.into(),
                sg: self.sg.into(),
            }
        }
    }
}<|MERGE_RESOLUTION|>--- conflicted
+++ resolved
@@ -77,7 +77,6 @@
     }
 }
 
-<<<<<<< HEAD
 pub fn shift_scalar<G: AffineCurve>(x: G::ScalarField) -> G::ScalarField
 where
     G::BaseField: PrimeField,
@@ -95,11 +94,6 @@
     } else {
         x - two.pow(&[<G::ScalarField as PrimeField>::Params::MODULUS_BITS as u64])
     }
-=======
-pub fn shift_scalar<F: PrimeField>(x: F) -> F {
-    let two: F = 2_u64.into();
-    x - two.pow(&[F::Params::MODULUS_BITS as u64])
->>>>>>> 3b9bc2d3
 }
 
 impl<'a, 'b, C: AffineCurve> Add<&'a PolyComm<C>> for &'b PolyComm<C> {
