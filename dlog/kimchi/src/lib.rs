<<<<<<< HEAD
pub mod alphas;
=======
pub(crate) mod alphas;
pub mod bench;
>>>>>>> bc85d594
pub mod index;
pub mod plonk_sponge;
pub mod prover;
pub mod verifier;

#[cfg(test)]
mod tests;<|MERGE_RESOLUTION|>--- conflicted
+++ resolved
@@ -1,9 +1,5 @@
-<<<<<<< HEAD
 pub mod alphas;
-=======
-pub(crate) mod alphas;
 pub mod bench;
->>>>>>> bc85d594
 pub mod index;
 pub mod plonk_sponge;
 pub mod prover;
