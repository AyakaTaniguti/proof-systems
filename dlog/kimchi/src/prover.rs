--- conflicted
+++ resolved
@@ -149,12 +149,7 @@
 
         // compute public input polynomial
         let public = witness[0][0..index.cs.public].to_vec();
-<<<<<<< HEAD
-
-        let p = -Evaluations::<Fr<G>, D<Fr<G>>>::from_vec_and_domain(
-=======
         let public_poly = -Evaluations::<Fr<G>, D<Fr<G>>>::from_vec_and_domain(
->>>>>>> e7b57069
             public.clone(),
             index.cs.domain.d1,
         )
